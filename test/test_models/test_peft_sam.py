--- conflicted
+++ resolved
@@ -78,19 +78,26 @@
             masks = output[0]["masks"]
             self.assertEqual(masks.shape, expected_shape)
 
-<<<<<<< HEAD
     def test_ssf_peft_sam(self):
         from micro_sam.models.peft_sam import PEFT_Sam, SSFSurgery
 
         _, sam = util.get_sam_model(model_type=self.model_type, return_sam=True, device="cpu")
         peft_sam = PEFT_Sam(sam, rank=2, peft_module=SSFSurgery)
-=======
+        
+        shape = (3, 1024, 1024)
+        expected_shape = (1, 3, 1024, 1024)
+        with torch.no_grad():
+            batched_input = [{"image": torch.rand(*shape), "original_size": shape[1:]}]
+            output = peft_sam(batched_input, multimask_output=True)
+            masks = output[0]["masks"]
+            self.assertEqual(masks.shape, expected_shape)
+
     def test_adaptformer_peft_sam(self):
         from micro_sam.models.peft_sam import PEFT_Sam, AdaptFormer
 
         _, sam = util.get_sam_model(model_type=self.model_type, return_sam=True, device="cpu")
         peft_sam = PEFT_Sam(sam, rank=2, peft_module=AdaptFormer, projection_size=64, alpha=2.0, dropout=0.5)
->>>>>>> 4e88e1ca
+
 
         shape = (3, 1024, 1024)
         expected_shape = (1, 3, 1024, 1024)
