--- conflicted
+++ resolved
@@ -54,7 +54,6 @@
             x1, x2 = (np.random.rand(32, 32) > 0.5), (np.random.rand(32, 32) > 0.5)
             self.assertTrue(0.0 < compute_iou(x1, x2) < 1.0)
 
-<<<<<<< HEAD
     def test_prediction(self):
         from micro_sam.util import precompute_image_embeddings, get_sam_model, VIT_T_SUPPORT
 
@@ -94,9 +93,7 @@
         precompute_image_embeddings(predictor, input_, save_path=None, tile_shape=None, halo=None)
 
     def test_tiled_prediction(self):
-=======
-    def test_tiled_embeddings(self):
->>>>>>> 4f2fa390
+
         from micro_sam.util import precompute_image_embeddings, get_sam_model, VIT_T_SUPPORT
 
         predictor = get_sam_model(model_type="vit_t" if VIT_T_SUPPORT else "vit_b")
