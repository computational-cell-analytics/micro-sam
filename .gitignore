# Bulky files
*.pth
*.tif
examples/data/*
*.out
*embeddings/*

# Code coverage files
coverage.xml
.coverage*

# Operating system specific files to ignore
.DS_Store

# GitHub Python .gitignore file
# Byte-compiled / optimized / DLL files
__pycache__/
*.py[cod]
*$py.class

# C extensions
*.so

# Distribution / packaging
.Python
build/
develop-eggs/
dist/
downloads/
eggs/
.eggs/
lib/
lib64/
parts/
sdist/
var/
wheels/
share/python-wheels/
*.egg-info/
.installed.cfg
*.egg
MANIFEST

# PyInstaller
#  Usually these files are written by a python script from a template
#  before PyInstaller builds the exe, so as to inject date/other infos into it.
*.manifest
*.spec

# Installer logs
pip-log.txt
pip-delete-this-directory.txt

# Unit test / coverage reports
htmlcov/
.tox/
.nox/
.coverage
.coverage.*
.cache
nosetests.xml
coverage.xml
*.cover
*.py,cover
.hypothesis/
.pytest_cache/
cover/

# Translations
*.mo
*.pot

# Django stuff:
*.log
local_settings.py
db.sqlite3
db.sqlite3-journal

# Flask stuff:
instance/
.webassets-cache

# Scrapy stuff:
.scrapy

# Sphinx documentation
docs/_build/

# PyBuilder
.pybuilder/
target/

# Jupyter Notebook
.ipynb_checkpoints

# IPython
profile_default/
ipython_config.py

# pyenv
#   For a library or package, you might want to ignore these files since the code is
#   intended to run in multiple environments; otherwise, check them in:
# .python-version

# pipenv
#   According to pypa/pipenv#598, it is recommended to include Pipfile.lock in version control.
#   However, in case of collaboration, if having platform-specific dependencies or dependencies
#   having no cross-platform support, pipenv may install dependencies that don't work, or not
#   install all needed dependencies.
#Pipfile.lock

# poetry
#   Similar to Pipfile.lock, it is generally recommended to include poetry.lock in version control.
#   This is especially recommended for binary packages to ensure reproducibility, and is more
#   commonly ignored for libraries.
#   https://python-poetry.org/docs/basic-usage/#commit-your-poetrylock-file-to-version-control
#poetry.lock

# pdm
#   Similar to Pipfile.lock, it is generally recommended to include pdm.lock in version control.
#pdm.lock
#   pdm stores project-wide configurations in .pdm.toml, but it is recommended to not include it
#   in version control.
#   https://pdm.fming.dev/#use-with-ide
.pdm.toml

# PEP 582; used by e.g. github.com/David-OConnor/pyflow and github.com/pdm-project/pdm
__pypackages__/

# Celery stuff
celerybeat-schedule
celerybeat.pid

# SageMath parsed files
*.sage.py

# Environments
.env
.venv
env/
venv/
ENV/
env.bak/
venv.bak/

# Spyder project settings
.spyderproject
.spyproject

# Rope project settings
.ropeproject

# mkdocs documentation
/site

# mypy
.mypy_cache/
.dmypy.json
dmypy.json

# Pyre type checker
.pyre/

# pytype static type analyzer
.pytype/

# Cython debug symbols
cython_debug/

# PyCharm
#  JetBrains specific template is maintained in a separate JetBrains.gitignore that can
#  be found at https://github.com/github/gitignore/blob/main/Global/JetBrains.gitignore
#  and can be added to the global gitignore or merged into this file.  For a more nuclear
#  option (not recommended) you can uncomment the following to ignore the entire idea folder.
#.idea/

# Torch-em stuff
checkpoints/
logs/

# "gpu_jobs" folder where slurm batch submission scripts are saved
gpu_jobs/

# Additional stuff to ignore
data/
embeddings/
<<<<<<< HEAD
*.zarr
=======
*.sh
*.png
*.svg
*.csv
>>>>>>> 8aec4680
<|MERGE_RESOLUTION|>--- conflicted
+++ resolved
@@ -184,11 +184,9 @@
 # Additional stuff to ignore
 data/
 embeddings/
-<<<<<<< HEAD
+
 *.zarr
-=======
 *.sh
 *.png
 *.svg
-*.csv
->>>>>>> 8aec4680
+*.csv