--- conflicted
+++ resolved
@@ -1,11 +1,4 @@
-<<<<<<< HEAD
-coverage.xml
-.coverage
-__pycache__/
-*.egg-info/
-=======
 # Bulky files
->>>>>>> 7408f48e
 *.pth
 *.tif
 examples/data/*
