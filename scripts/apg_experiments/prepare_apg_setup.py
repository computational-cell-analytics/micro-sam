--- conflicted
+++ resolved
@@ -273,11 +273,8 @@
     # run_default_cellpose("cyto3")
     # run_default_cellpose("cpsam")
     # run_default_cellsam()
-<<<<<<< HEAD
 
     # run_default_ais("vit_b_histopathology")
-=======
->>>>>>> 5df2e00f
     # run_default_instanseg()
     # run_default_cellvit()
 
