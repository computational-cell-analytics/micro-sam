--- conflicted
+++ resolved
@@ -1,48 +1,5 @@
-from glob import glob
-
-import numpy as np
 from elf.io import open_file
 from micro_sam.sam_annotator import annotator_tracking
-
-
-<<<<<<< HEAD
-# FOR DEBUGGING / DEVELOPMENT
-def _check_tracking(timeseries, embedding_path):
-    import micro_sam.util as util
-    from micro_sam.sam_annotator.annotator_tracking import _track_from_prompts
-
-    predictor = util.get_sam_model()
-    image_embeddings = util.precompute_image_embeddings(predictor, timeseries, embedding_path)
-
-    # seg = np.zeros(timeseries.shape, dtype="uint32")
-    seg = np.load("./seg.npy")
-    assert seg.shape == timeseries.shape
-    slices = np.array([0])
-    stop_upper = False
-
-    _track_from_prompts(seg, predictor, slices, image_embeddings, stop_upper, threshold=0.5, method="bounding_box")
-
-
-def main():
-=======
-def track_incucyte_data():
->>>>>>> 9943d145
-    pattern = "/home/pape/Work/data/incu_cyte/carmello/videos/MiaPaCa_flat_B3-3_registered/image-*"
-    paths = glob(pattern)
-    paths.sort()
-
-    timeseries = []
-    for p in paths[:45]:
-        with open_file(p, mode="r") as f:
-            timeseries.append(f["phase-contrast"][:])
-    timeseries = np.stack(timeseries)
-
-<<<<<<< HEAD
-    embedding_path = "./embeddings/embeddings-tracking.zarr"
-    # _check_tracking(timeseries, embedding_path)
-    annotator_tracking(timeseries, embedding_path=embedding_path)
-=======
-    annotator_tracking(timeseries, embedding_path="./embeddings/embeddings-tracking.zarr", show_embeddings=False)
 
 
 # TODO describe how to get the data from CTC
@@ -50,17 +7,12 @@
     path = "./data/DIC-C2DH-HeLa/train/01"
     with open_file(path, mode="r") as f:
         timeseries = f["*.tif"][:50]
-
     annotator_tracking(timeseries, embedding_path="./embeddings/embeddings-ctc.zarr")
 
 
 def main():
-    # private data used for initial tests
-    # track_incucyte_data()
-
-    # data from the cell tracking challenges
+    # run interactive tracking for data from the cell tracking challenge
     track_ctc_data()
->>>>>>> 9943d145
 
 
 if __name__ == "__main__":
