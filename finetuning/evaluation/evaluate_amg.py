--- conflicted
+++ resolved
@@ -7,18 +7,6 @@
 from util import get_pred_paths, get_default_arguments, VANILLA_MODELS
 
 
-<<<<<<< HEAD
-def run_amg_inference(dataset_name, model_type, checkpoint, experiment_folder, lora_rank=None):
-    val_image_paths, val_gt_paths = get_paths(dataset_name, split="val")
-    test_image_paths, _ = get_paths(dataset_name, split="test")
-    prediction_folder = run_amg(
-        checkpoint,
-        model_type,
-        experiment_folder,
-        val_image_paths,
-        val_gt_paths,
-        test_image_paths,
-=======
 def run_amg_inference(dataset_name, model_type, checkpoint, experiment_folder, lora_rank):
     val_image_paths, val_gt_paths = get_paths(dataset_name, split="val")
     test_image_paths, _ = get_paths(dataset_name, split="test")
@@ -29,7 +17,6 @@
         val_image_paths=val_image_paths,
         val_gt_paths=val_gt_paths,
         test_image_paths=test_image_paths,
->>>>>>> d0a31ebd
         lora_rank=lora_rank,
     )
     return prediction_folder
@@ -47,11 +34,7 @@
 def main():
     args = get_default_arguments()
 
-<<<<<<< HEAD
-    prediction_folder = run_amg_inference(args.dataset, args.model, args.checkpoint, args.experiment_folder, args.lora_rank)
-=======
     prediction_folder = run_amg_inference(args.dataset, args.model, ckpt, args.experiment_folder, args.lora_rank)
->>>>>>> d0a31ebd
     eval_amg(args.dataset, prediction_folder, args.experiment_folder)
 
 
