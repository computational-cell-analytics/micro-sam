import os

from micro_sam.evaluation.evaluation import run_evaluation
from micro_sam.evaluation.inference import run_instance_segmentation_with_decoder

from util import get_paths  # comment this and create a custom function with the same name to run ais on your data
from util import get_pred_paths, get_default_arguments


<<<<<<< HEAD
def run_instance_segmentation_with_decoder_inference(dataset_name, model_type, checkpoint, experiment_folder, lora_rank):
    val_image_paths, val_gt_paths = get_paths(dataset_name, split="val")
    test_image_paths, _ = get_paths(dataset_name, split="test")
    prediction_folder = run_instance_segmentation_with_decoder(
        checkpoint,
        model_type,
        experiment_folder,
        val_image_paths,
        val_gt_paths,
        test_image_paths,
=======
def run_instance_segmentation_with_decoder_inference(
    dataset_name, model_type, checkpoint, experiment_folder, lora_rank
):
    val_image_paths, val_gt_paths = get_paths(dataset_name, split="val")
    test_image_paths, _ = get_paths(dataset_name, split="test")
    prediction_folder = run_instance_segmentation_with_decoder(
        checkpoint=checkpoint,
        model_type=model_type,
        experiment_folder=experiment_folder,
        val_image_paths=val_image_paths,
        val_gt_paths=val_gt_paths,
        test_image_paths=test_image_paths,
>>>>>>> d0a31ebd
        lora_rank=lora_rank,
    )
    return prediction_folder


def eval_instance_segmentation_with_decoder(dataset_name, prediction_folder, experiment_folder):
    print("Evaluating", prediction_folder)
    _, gt_paths = get_paths(dataset_name, split="test")
    pred_paths = get_pred_paths(prediction_folder)
    save_path = os.path.join(experiment_folder, "results", "instance_segmentation_with_decoder.csv")
    res = run_evaluation(gt_paths, pred_paths, save_path=save_path)
    print(res)


def main():
    args = get_default_arguments()

    prediction_folder = run_instance_segmentation_with_decoder_inference(
<<<<<<< HEAD
        args.dataset, args.model, args.checkpoint, args.experiment_folder, args.lora_rank
=======
        args.dataset, args.model, args.checkpoint, args.experiment_folder, args.lora_rank,
>>>>>>> d0a31ebd
    )
    eval_instance_segmentation_with_decoder(args.dataset, prediction_folder, args.experiment_folder)


if __name__ == "__main__":
    main()<|MERGE_RESOLUTION|>--- conflicted
+++ resolved
@@ -7,18 +7,6 @@
 from util import get_pred_paths, get_default_arguments
 
 
-<<<<<<< HEAD
-def run_instance_segmentation_with_decoder_inference(dataset_name, model_type, checkpoint, experiment_folder, lora_rank):
-    val_image_paths, val_gt_paths = get_paths(dataset_name, split="val")
-    test_image_paths, _ = get_paths(dataset_name, split="test")
-    prediction_folder = run_instance_segmentation_with_decoder(
-        checkpoint,
-        model_type,
-        experiment_folder,
-        val_image_paths,
-        val_gt_paths,
-        test_image_paths,
-=======
 def run_instance_segmentation_with_decoder_inference(
     dataset_name, model_type, checkpoint, experiment_folder, lora_rank
 ):
@@ -31,7 +19,6 @@
         val_image_paths=val_image_paths,
         val_gt_paths=val_gt_paths,
         test_image_paths=test_image_paths,
->>>>>>> d0a31ebd
         lora_rank=lora_rank,
     )
     return prediction_folder
@@ -50,11 +37,7 @@
     args = get_default_arguments()
 
     prediction_folder = run_instance_segmentation_with_decoder_inference(
-<<<<<<< HEAD
-        args.dataset, args.model, args.checkpoint, args.experiment_folder, args.lora_rank
-=======
         args.dataset, args.model, args.checkpoint, args.experiment_folder, args.lora_rank,
->>>>>>> d0a31ebd
     )
     eval_instance_segmentation_with_decoder(args.dataset, prediction_folder, args.experiment_folder)
 
