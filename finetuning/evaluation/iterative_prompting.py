import os

from micro_sam.evaluation import inference
from micro_sam.evaluation.evaluation import run_evaluation_for_iterative_prompting

from util import get_paths  # comment this and create a custom function with the same name to run int. seg. on your data
from util import get_model, get_default_arguments
from micro_sam.util import get_sam_model


def _run_iterative_prompting(dataset_name, exp_folder, predictor, start_with_box_prompt, use_masks):
    prediction_root = os.path.join(
        exp_folder, "start_with_box" if start_with_box_prompt else "start_with_point"
    )
    embedding_folder = os.path.join(exp_folder, "embeddings")
    image_paths, gt_paths = get_paths(dataset_name, split="test")
    inference.run_inference_with_iterative_prompting(
        predictor=predictor,
        image_paths=image_paths,
        gt_paths=gt_paths,
        embedding_dir=embedding_folder,
        prediction_dir=prediction_root,
        start_with_box_prompt=start_with_box_prompt,
        use_masks=use_masks
    )
    return prediction_root


def _evaluate_iterative_prompting(dataset_name, prediction_root, start_with_box_prompt, exp_folder):
    _, gt_paths = get_paths(dataset_name, split="test")

    run_evaluation_for_iterative_prompting(
        gt_paths=gt_paths,
        prediction_root=prediction_root,
        experiment_folder=exp_folder,
        start_with_box_prompt=start_with_box_prompt,
    )


def main():
    args = get_default_arguments()

    start_with_box_prompt = args.box  # overwrite to start first iters' prompt with box instead of single point

    # get the predictor to perform inference
<<<<<<< HEAD
    predictor = get_sam_model(model_type=args.model, checkpoint_path=args.checkpoint, lora_rank=args.lora_rank)
=======
    predictor = get_model(model_type=args.model, ckpt=args.checkpoint, lora_rank=args.lora_rank)
>>>>>>> d0a31ebd

    prediction_root = _run_iterative_prompting(
        args.dataset, args.experiment_folder, predictor, start_with_box_prompt, args.use_masks
    )
    _evaluate_iterative_prompting(args.dataset, prediction_root, start_with_box_prompt, args.experiment_folder)


if __name__ == "__main__":
    main()<|MERGE_RESOLUTION|>--- conflicted
+++ resolved
@@ -43,11 +43,7 @@
     start_with_box_prompt = args.box  # overwrite to start first iters' prompt with box instead of single point
 
     # get the predictor to perform inference
-<<<<<<< HEAD
-    predictor = get_sam_model(model_type=args.model, checkpoint_path=args.checkpoint, lora_rank=args.lora_rank)
-=======
     predictor = get_model(model_type=args.model, ckpt=args.checkpoint, lora_rank=args.lora_rank)
->>>>>>> d0a31ebd
 
     prediction_root = _run_iterative_prompting(
         args.dataset, args.experiment_folder, predictor, start_with_box_prompt, args.use_masks
