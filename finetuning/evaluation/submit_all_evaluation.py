--- conflicted
+++ resolved
@@ -24,11 +24,8 @@
 #SBATCH -p grete:shared
 #SBATCH -G A100:1
 #SBATCH -A gzz0001
-<<<<<<< HEAD
 #SBATCH --constraint=80gb
 #SBATCH --qos=96h
-=======
->>>>>>> f99a5d72
 #SBATCH --job-name={inference_setup}
 
 source ~/.bashrc
