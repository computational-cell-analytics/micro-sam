import os
import argparse

import torch

import torch_em
from torch_em.model import UNETR
from torch_em.loss import DiceBasedDistanceLoss
from torch_em.data.datasets import get_livecell_loader
from torch_em.transform.label import PerObjectDistanceTransform

import micro_sam.training as sam_training
from micro_sam.util import export_custom_sam_model


def get_dataloaders(patch_shape, data_path, cell_type=None):
    """This returns the livecell data loaders implemented in torch_em:
    https://github.com/constantinpape/torch-em/blob/main/torch_em/data/datasets/livecell.py
    It will automatically download the livecell data.

    Note: to replace this with another data loader you need to return a torch data loader
    that retuns `x, y` tensors, where `x` is the image data and `y` are the labels.
    The labels have to be in a label mask instance segmentation format.
    I.e. a tensor of the same spatial shape as `x`, with each object mask having its own ID.
    Important: the ID 0 is reseved for background, and the IDs must be consecutive
    """
    label_transform = PerObjectDistanceTransform(
        distances=True, boundary_distances=True, directed_distances=False, foreground=True, instances=True, min_size=25
    )
    raw_transform = sam_training.identity  # the current workflow avoids rescaling the inputs to [-1, 1]
    train_loader = get_livecell_loader(
        path=data_path, patch_shape=patch_shape, split="train", batch_size=2, num_workers=16,
        cell_types=cell_type, download=True, shuffle=True, label_transform=label_transform,
        raw_transform=raw_transform, label_dtype=torch.float32
    )
    val_loader = get_livecell_loader(
        path=data_path, patch_shape=patch_shape, split="val", batch_size=1, num_workers=16,
        cell_types=cell_type, download=True, shuffle=True, label_transform=label_transform,
        raw_transform=raw_transform, label_dtype=torch.float32
    )

    return train_loader, val_loader


def finetune_livecell(args):
    """Example code for finetuning SAM on LiveCELL"""
    # override this (below) if you have some more complex set-up and need to specify the exact gpu
    device = "cuda" if torch.cuda.is_available() else "cpu"

    # training settings:
    model_type = args.model_type
    checkpoint_path = None  # override this to start training from a custom checkpoint
    patch_shape = (520, 704)  # the patch shape for training
    n_objects_per_batch = 25  # this is the number of objects per batch that will be sampled
    freeze_parts = args.freeze  # override this to freeze different parts of the model

    # get the trainable segment anything model
    model = sam_training.get_trainable_sam_model(
        model_type=model_type,
        device=device,
        checkpoint_path=checkpoint_path,
        freeze=freeze_parts
    )
    model.to(device)

    # let's get the UNETR model for automatic instance segmentation pipeline
    unetr = UNETR(
        backbone="sam",
        encoder=model.sam.image_encoder,
        out_channels=3,
        use_sam_stats=True,
        final_activation="Sigmoid",
<<<<<<< HEAD
        use_skip_connection=False,
        resize_input=True
=======
        use_skip_connection=False
>>>>>>> 88e625c5
    )
    unetr.to(device)

    # let's get the parameters for SAM and the decoder from UNETR
    joint_model_params = [params for params in model.parameters()]  # sam parameters
    for name, params in unetr.named_parameters():  # unetr's decoder parameters
        if not name.startswith("encoder"):
            joint_model_params.append(params)

    # all the stuff we need for training
    optimizer = torch.optim.Adam(joint_model_params, lr=1e-5)
    scheduler = torch.optim.lr_scheduler.ReduceLROnPlateau(optimizer, mode="min", factor=0.9, patience=10, verbose=True)
    train_loader, val_loader = get_dataloaders(patch_shape=patch_shape, data_path=args.input_path)

    # this class creates all the training data for a batch (inputs, prompts and labels)
    convert_inputs = sam_training.ConvertToSamInputs()

    checkpoint_name = f"{args.model_type}/livecell_sam"

    # the trainer which performs the joint training and validation (implemented using "torch_em")
    trainer = sam_training.JointSamTrainer(
        name=checkpoint_name,
        save_root=args.save_root,
        train_loader=train_loader,
        val_loader=val_loader,
        model=model,
        optimizer=optimizer,
        # currently we compute loss batch-wise, else we pass channelwise True
        loss=torch_em.loss.DiceLoss(channelwise=False),
        metric=torch_em.loss.DiceLoss(),
        device=device,
        lr_scheduler=scheduler,
        logger=sam_training.JointSamLogger,
        log_image_interval=100,
        mixed_precision=True,
        convert_inputs=convert_inputs,
        n_objects_per_batch=n_objects_per_batch,
        n_sub_iteration=8,
        compile_model=False,
        mask_prob=0.5,  # (optional) overwrite to provide the probability of using mask inputs while training
        unetr=unetr,
        instance_loss=DiceBasedDistanceLoss(mask_distances_in_bg=True),
        instance_metric=DiceBasedDistanceLoss(mask_distances_in_bg=True)
    )
    trainer.fit(args.iterations, save_every_kth_epoch=args.save_every_kth_epoch)
    if args.export_path is not None:
        checkpoint_path = os.path.join(
            "" if args.save_root is None else args.save_root, "checkpoints", checkpoint_name, "best.pt"
        )
        export_custom_sam_model(
            checkpoint_path=checkpoint_path,
            model_type=model_type,
            save_path=args.export_path,
        )


def main():
    parser = argparse.ArgumentParser(description="Finetune Segment Anything for the LiveCELL dataset.")
    parser.add_argument(
        "--input_path", "-i", default="/scratch/usr/nimanwai/data/livecell/",
        help="The filepath to the LiveCELL data. If the data does not exist yet it will be downloaded."
    )
    parser.add_argument(
        "--model_type", "-m", default="vit_b",
        help="The model type to use for fine-tuning. Either vit_h, vit_b or vit_l."
    )
    parser.add_argument(
        "--save_root", "-s",
        help="Where to save the checkpoint and logs. By default they will be saved where this script is run."
    )
    parser.add_argument(
        "--iterations", type=int, default=int(1e5),
        help="For how many iterations should the model be trained? By default 100k."
    )
    parser.add_argument(
        "--export_path", "-e",
        help="Where to export the finetuned model to. The exported model can be used in the annotation tools."
    )
    parser.add_argument(
        "--freeze", type=str, nargs="+", default=None,
        help="Which parts of the model to freeze for finetuning."
    )
    parser.add_argument(
        "--save_every_kth_epoch", type=int, default=None,
        help="To save every kth epoch while fine-tuning. Expects an integer value."
    )
    args = parser.parse_args()
    finetune_livecell(args)


if __name__ == "__main__":
    main()<|MERGE_RESOLUTION|>--- conflicted
+++ resolved
@@ -70,12 +70,8 @@
         out_channels=3,
         use_sam_stats=True,
         final_activation="Sigmoid",
-<<<<<<< HEAD
         use_skip_connection=False,
-        resize_input=True
-=======
-        use_skip_connection=False
->>>>>>> 88e625c5
+        resize_input=True,
     )
     unetr.to(device)
 
