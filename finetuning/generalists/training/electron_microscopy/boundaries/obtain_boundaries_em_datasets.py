--- conflicted
+++ resolved
@@ -36,13 +36,8 @@
     foreground_seeds = label((labels == 2))
     boundary_prediction = (labels == 1)
 
-<<<<<<< HEAD
-    # use the distance to the axons as height map to assign pixels to nearest myelinated axon
-    hmap = distance_transform_edt(labels == 0)
-=======
     # use the distance to the myelinated axons as height map to assign pixels to nearest myelinated axon
     hmap = distance_transform_edt(labels != 2)
->>>>>>> 576217f7
     seg = watershed(image=hmap, markers=foreground_seeds, mask=(foreground_seeds + boundary_prediction) > 0)
 
     dist_trafo = PerObjectDistanceTransform(
