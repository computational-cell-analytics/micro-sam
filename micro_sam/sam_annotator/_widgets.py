--- conflicted
+++ resolved
@@ -424,15 +424,10 @@
 
 #
 # Widgets for automatic segmentation:
-<<<<<<< HEAD
-# - amg_widget_2d: AMG widget for the 2d annotation tool
-# - instace_seg_widget_2d: Widget for instance segmentation with decoder (2d)
-# - amg_widget_3d: AMG widget for the 3d annotation tool
-# - instace_seg_widget_3d: Widget for instance segmentation with decoder (3d)
-=======
 # - amg_2d: AMG widget for the 2d annotation tool
+# - instace_seg_2d: Widget for instance segmentation with decoder (2d)
 # - amg_3d: AMG widget for the 3d annotation tool
->>>>>>> f4433fcf
+# - instace_seg_3d: Widget for instance segmentation with decoder (3d)
 #
 
 
@@ -512,7 +507,7 @@
     call_button="Automatic Segmentation",
     min_object_size={"min": 0, "max": 10000},
 )
-def instance_seg_widget_2d(
+def instance_seg_2d(
     viewer: "napari.viewer.Viewer",
     min_object_size: int = 100,
     with_background: bool = True,
@@ -550,7 +545,7 @@
     call_button="Automatic Segmentation",
     min_object_size={"min": 0, "max": 10000},
 )
-def instance_seg_widget_3d(
+def instance_seg_3d(
     viewer: "napari.viewer.Viewer",
     min_object_size: int = 100,
     with_background: bool = True,
