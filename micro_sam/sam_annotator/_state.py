"""Implements a singleton class for the state of the annotation tools.
The singleton is implemented following the metaclass design described here:
https://itnext.io/deciding-the-best-singleton-approach-in-python-65c61e90cdc4
"""

from dataclasses import dataclass
from typing import Dict, List, Optional, Tuple

<<<<<<< HEAD
import torch.nn as nn
=======
>>>>>>> 7cbab832
import micro_sam.util as util
from micro_sam.instance_segmentation import AMGBase
from micro_sam.precompute_state import cache_amg_state

from segment_anything import SamPredictor
from magicgui.widgets import Container


class Singleton(type):
    _instances = {}

    def __call__(cls, *args, **kwargs):
        if cls not in cls._instances:
            cls._instances[cls] = super(Singleton, cls).__call__(*args, **kwargs)
        return cls._instances[cls]


@dataclass
class AnnotatorState(metaclass=Singleton):

    # predictor, image_embeddings and image_shape:
    # This needs to be initialized for the interactive segmentation fucntionality.
    image_embeddings: Optional[util.ImageEmbeddings] = None
    predictor: Optional[SamPredictor] = None
    image_shape: Optional[Tuple[int, int]] = None
    embedding_path: Optional[str] = None

    # amg: needs to be initialized for the automatic segmentation functionality.
    # amg_state: for storing the instance segmentation state for the 3d segmentation tool.
    # decoder: for direct prediction of instance segmentation
    amg: Optional[AMGBase] = None
    amg_state: Optional[Dict] = None
    decoder: Optional[nn.Module] = None

    # current_track_id, lineage, committed_lineages, tracking_widget:
    # State for the tracking annotator to keep track of lineage information.
    current_track_id: Optional[int] = None
    lineage: Optional[Dict] = None
    committed_lineages: Optional[List[Dict]] = None
    tracking_widget: Optional[Container] = None

    def initialize_predictor(
        self,
        image_data,
        model_type,
        save_path=None,
        ndim=None,
        device=None,
        predictor=None,
        checkpoint_path=None,
        tile_shape=None,
        halo=None,
        precompute_amg_state=False,
    ):
        # Initialize the model if necessary.
        if predictor is None:
            self.predictor = util.get_sam_model(
                device=device, model_type=model_type, checkpoint_path=checkpoint_path,
            )
        else:
            self.predictor = predictor

        # Compute the image embeddings.
        self.image_embeddings = util.precompute_image_embeddings(
            predictor=self.predictor,
            input_=image_data,
            save_path=save_path,
            ndim=ndim,
            tile_shape=tile_shape,
            halo=halo,
        )
        self.embedding_path = save_path

        # Precompute the amg state (if specified).
        if precompute_amg_state and (save_path is not None):
            self.amg = cache_amg_state(self.predictor, image_data, self.image_embeddings, save_path)

    def initialized_for_interactive_segmentation(self):
        have_image_embeddings = self.image_embeddings is not None
        have_predictor = self.predictor is not None
        have_image_shape = self.image_shape is not None
        init_sum = sum((have_image_embeddings, have_predictor, have_image_shape))
        if init_sum == 3:
            return True
        elif init_sum == 0:
            return False
        else:
            miss_vars = [
                name for name, have_name in zip(
                    ["image_embeddings", "predictor", "image_shape"],
                    [have_image_embeddings, have_predictor, have_image_shape]
                )
                if not have_name
            ]
            miss_vars = ", ".join(miss_vars)
            raise RuntimeError(
                f"Invalid state: the variables {miss_vars} have to be initialized for interactive segmentation."
            )

    def initialized_for_tracking(self):
        have_current_track_id = self.current_track_id is not None
        have_lineage = self.lineage is not None
        have_committed_lineages = self.committed_lineages is not None
        have_tracking_widget = self.tracking_widget is not None
        init_sum = sum((have_current_track_id, have_lineage, have_committed_lineages, have_tracking_widget))
        if init_sum == 4:
            return True
        elif init_sum == 0:
            return False
        else:
            miss_vars = [
                name for name, have_name in zip(
                    ["current_track_id", "lineage", "committed_lineages", "tracking_widget"],
                    [have_current_track_id, have_lineage, have_committed_lineages, have_tracking_widget]
                )
                if not have_name
            ]
            miss_vars = ", ".join(miss_vars)
            raise RuntimeError(
<<<<<<< HEAD
                f"Invalid AnnotatorState: {init_sum} / 4 parts of the state "
                "needed for tracking are initialized."
=======
                f"Invalid state: the variables {miss_vars} have to be initialized for tracking."
>>>>>>> 7cbab832
            )

    def reset_state(self):
        """Reset state, clear all attributes."""
        self.image_embeddings = None
        self.predictor = None
        self.image_shape = None
        self.embedding_path = None
        self.amg = None
        self.amg_state = None
        self.decoder = None
        self.current_track_id = None
        self.lineage = None
        self.committed_lineages = None
        self.tracking_widget = None<|MERGE_RESOLUTION|>--- conflicted
+++ resolved
@@ -6,10 +6,8 @@
 from dataclasses import dataclass
 from typing import Dict, List, Optional, Tuple
 
-<<<<<<< HEAD
 import torch.nn as nn
-=======
->>>>>>> 7cbab832
+
 import micro_sam.util as util
 from micro_sam.instance_segmentation import AMGBase
 from micro_sam.precompute_state import cache_amg_state
@@ -128,14 +126,7 @@
                 if not have_name
             ]
             miss_vars = ", ".join(miss_vars)
-            raise RuntimeError(
-<<<<<<< HEAD
-                f"Invalid AnnotatorState: {init_sum} / 4 parts of the state "
-                "needed for tracking are initialized."
-=======
-                f"Invalid state: the variables {miss_vars} have to be initialized for tracking."
->>>>>>> 7cbab832
-            )
+            raise RuntimeError(f"Invalid state: the variables {miss_vars} have to be initialized for tracking.")
 
     def reset_state(self):
         """Reset state, clear all attributes."""
