--- conflicted
+++ resolved
@@ -96,25 +96,12 @@
         self._point_labels = ["positive", "negative"]
         self._track_state_labels = ["track", "division"]
 
-<<<<<<< HEAD
-        # We need to add dummy data to initialize the point properties correctly.
-        # The two points will be cleared at the end.
-        dummy_data = 2 * [[0.0] * self._ndim]
-        self._point_prompt_layer = self._viewer.add_points(
-            data=dummy_data,
-            name="point_prompts",
-            properties={
-                "label": self._point_labels,
-                "state": self._track_state_labels,
-                "track_id": ["1", "1"],  # we use string to avoid pandas warning
-=======
         self._point_prompt_layer = self._viewer.add_points(
             name="point_prompts",
             property_choices={
                 "label": self._point_labels,
                 "state": self._track_state_labels,
                 "track_id": ["1"],  # we use string to avoid pandas warning
->>>>>>> 7cbab832
             },
             edge_color="label",
             edge_color_cycle=vutil.LABEL_COLOR_CYCLE,
@@ -130,29 +117,15 @@
 
         # Using the box layer to set divisions currently doesn't work.
         # That's why some of the code below is commented out.
-<<<<<<< HEAD
-        # Setting new track ids also doesn't work, but keeping track of them in the properties is working.
-        dummy_data = [
-            np.array([[0, 0, 0], [0, 0, 10], [0, 10, 0], [0, 10, 10]]),
-            np.array([[0, 0, 0], [0, 0, 11], [0, 11, 0], [0, 11, 11]]),
-        ]
         self._box_prompt_layer = self._viewer.add_shapes(
-            data=dummy_data,
-=======
-        self._box_prompt_layer = self._viewer.add_shapes(
->>>>>>> 7cbab832
             shape_type="rectangle",
             edge_width=4,
             ndim=self._ndim,
             face_color="transparent",
             name="prompts",
             edge_color="green",
-<<<<<<< HEAD
-            properties={"track_id": ["1", "1"]},
-=======
             property_choices={"track_id": ["1"]},
->>>>>>> 7cbab832
-            # properties={"track_id": ["1", "1"], "state": state_labels},
+            # property_choces={"track_id": ["1"], "state": self._track_state_labels},
             # edge_color_cycle=STATE_COLOR_CYCLE,
         )
         # self._box_prompt_layer.edge_color_mode = "cycle"
