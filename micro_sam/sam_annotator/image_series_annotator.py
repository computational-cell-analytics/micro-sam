--- conflicted
+++ resolved
@@ -1,9 +1,6 @@
 import os
-<<<<<<< HEAD
-=======
 import time
 
->>>>>>> 21d8a580
 from glob import glob
 from pathlib import Path
 from typing import List, Optional, Union, Tuple
