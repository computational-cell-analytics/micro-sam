import napari
import numpy as np

from qtpy import QtWidgets
from magicgui.widgets import Widget, Container, FunctionGui

from . import util as vutil
from . import _widgets as widgets
from ._state import AnnotatorState


class _AnnotatorBase(QtWidgets.QScrollArea):
    """Base class for micro_sam annotation plugins.

    Implements the logic for the 2d, 3d and tracking annotator.
    The annotators differ in their data dimensionality and the widgets.
    """

    def _create_layers(self):
        # Add the label layers for the current object, the automatic segmentation and the committed segmentation.
        dummy_data = np.zeros(self._shape, dtype="uint32")

        # Before adding new layers, we always check whether a layer with this name already exists or not.
        if "current_object" not in self._viewer.layers:
            self._viewer.add_labels(data=dummy_data, name="current_object")
        if "auto_segmentation" not in self._viewer.layers:
            self._viewer.add_labels(data=dummy_data, name="auto_segmentation")
        if "committed_objects" not in self._viewer.layers:
            self._viewer.add_labels(data=dummy_data, name="committed_objects")
            # Randomize colors so it is easy to see when object committed.
            self._viewer.layers["committed_objects"].new_colormap()

        # Add the point layer for point prompts.
        self._point_labels = ["positive", "negative"]
        if "point_prompts" in self._viewer.layers:
            self._point_prompt_layer = self._viewer.layers["point_prompts"]
        else:
            self._point_prompt_layer = self._viewer.add_points(
                name="point_prompts",
                property_choices={"label": self._point_labels},
                border_color="label",
                border_color_cycle=vutil.LABEL_COLOR_CYCLE,
                symbol="o",
                face_color="transparent",
                border_width=0.5,
                size=12,
                ndim=self._ndim,
            )
            self._point_prompt_layer.border_color_mode = "cycle"

        if "prompts" not in self._viewer.layers:
            # Add the shape layer for box and other shape prompts.
            self._viewer.add_shapes(
                face_color="transparent", edge_color="green", edge_width=4, name="prompts", ndim=self._ndim,
            )

    # Child classes have to implement this function and create a dictionary with the widgets.
    def _get_widgets(self):
        raise NotImplementedError("The child classes of _AnnotatorBase have to implement _get_widgets.")

    def _create_widgets(self):
        # Create the embedding widget and connect all events related to it.
        self._embedding_widget = widgets.EmbeddingWidget()
        # Connect events for the image selection box.
        self._viewer.layers.events.inserted.connect(self._embedding_widget.image_selection.reset_choices)
        self._viewer.layers.events.removed.connect(self._embedding_widget.image_selection.reset_choices)
        # Connect the run button with the function to update the image.
        self._embedding_widget.run_button.clicked.connect(self._update_image)

        # Create the prompt widget. (The same for all plugins.)
        self._prompt_widget = widgets.create_prompt_menu(self._point_prompt_layer, self._point_labels)

        # Create the dictionray for the widgets and get the widgets of the child plugin.
        self._widgets = {"embeddings": self._embedding_widget, "prompts": self._prompt_widget}
        self._widgets.update(self._get_widgets())

    def _create_keybindings(self):
        @self._viewer.bind_key("s", overwrite=True)
        def _segment(viewer):
            self._widgets["segment"](viewer)

        # Note: we also need to over-write the keybindings for specific layers.
        # See https://github.com/napari/napari/issues/7302 for details.
        # Here, we need to over-write the 's' keybinding for both of the prompt layers.
        prompt_layer = self._viewer.layers["prompts"]
        point_prompt_layer = self._viewer.layers["point_prompts"]

        @prompt_layer.bind_key("s", overwrite=True)
        def _segment_prompts(event):
            self._widgets["segment"](self._viewer)

        @point_prompt_layer.bind_key("s", overwrite=True)
        def _segment_point_prompts(event):
            self._widgets["segment"](self._viewer)

        @self._viewer.bind_key("c", overwrite=True)
        def _commit(viewer):
            self._widgets["commit"](viewer)

        @self._viewer.bind_key("t", overwrite=True)
        def _toggle_label(event=None):
            vutil.toggle_label(self._point_prompt_layer)

        @self._viewer.bind_key("Shift-C", overwrite=True)
        def _clear_annotations(viewer):
            self._widgets["clear"](viewer)

        if "segment_nd" in self._widgets:
            @self._viewer.bind_key("Shift-S", overwrite=True)
            def _seg_nd(viewer):
                self._widgets["segment_nd"]()

    # TODO
    # We could implement a better way of initializing the segmentation result,
    # so that instead of just passing a numpy array an existing layer from the napari
    # viewer can be chosen.
    # See https://github.com/computational-cell-analytics/micro-sam/issues/335
    def __init__(self, viewer: "napari.viewer.Viewer", ndim: int) -> None:
        """Create the annotator GUI.

        Args:
            viewer: The napari viewer.
            ndim: The number of spatial dimension of the image data (2 or 3).
        """
        super().__init__()
        self._viewer = viewer
        self._annotator_widget = QtWidgets.QWidget()
        self._annotator_widget.setLayout(QtWidgets.QVBoxLayout())

        # Add the layers for prompts and segmented obejcts.
        # Initialize with a dummy shape, which is reset to the correct shape once an image is set.
        self._ndim = ndim
        self._shape = (256, 256) if ndim == 2 else (16, 256, 256)
        self._create_layers()

        # Create all the widgets and add them to the layout.
        self._create_widgets()
        for widget in self._widgets.values():
            widget_frame = QtWidgets.QGroupBox()
            widget_layout = QtWidgets.QVBoxLayout()
            if isinstance(widget, (Container, FunctionGui, Widget)):
                # This is a magicgui type and we need to get the native qt widget.
                widget_layout.addWidget(widget.native)
            else:
                # This is a qt type and we add the widget directly.
                widget_layout.addWidget(widget)
            widget_frame.setLayout(widget_layout)
            self._annotator_widget.layout().addWidget(widget_frame)

        # Add the widgets to the state.
        AnnotatorState().widgets = self._widgets

        # Add the key bindings in common between all annotators.
        self._create_keybindings()

        # Add the widget to the scroll area.
        self.setWidgetResizable(True)  # Allow widget to resize within scroll area.
        self.setWidget(self._annotator_widget)

    def _update_image(self, segmentation_result=None):
        state = AnnotatorState()

        # Whether embeddings already exist and avoid clearing objects in layers.
        if state.skip_recomputing_embeddings:
            return

        # This is encountered when there is no image layer available / selected.
        # In this case, we need not update the image shape or check for changes.
        # NOTE: On code-level, this happens when '__init__' method is called by '_AnnotatorBase',
        #       where one of the first steps is to '_create_widgets', which reaches here.
        if state.image_shape is None:
            return

        # Update the image shape if it has changed.
        if state.image_shape != self._shape:
            if len(state.image_shape) != self._ndim:
                raise RuntimeError(
                    f"The dim of the annotator {self._ndim} does not match the image data of shape {state.image_shape}."
                )
            self._shape = state.image_shape

<<<<<<< HEAD
        # Before we reset all layers, we ensure all layers are existing as expected.
        self._create_layers()
=======
        # Update the image scale.
        scale = state.image_scale
>>>>>>> 5124a8f6

        # Reset all layers.
        self._viewer.layers["current_object"].data = np.zeros(self._shape, dtype="uint32")
        self._viewer.layers["current_object"].scale = scale
        self._viewer.layers["auto_segmentation"].data = np.zeros(self._shape, dtype="uint32")
<<<<<<< HEAD
        self._viewer.layers["auto_segmentation"].scale = state.image_scale

=======
        self._viewer.layers["auto_segmentation"].scale = scale
>>>>>>> 5124a8f6
        if segmentation_result is None or segmentation_result is False:
            self._viewer.layers["committed_objects"].data = np.zeros(self._shape, dtype="uint32")
        else:
            assert segmentation_result.shape == self._shape
            self._viewer.layers["committed_objects"].data = segmentation_result
<<<<<<< HEAD

        self._viewer.layers["committed_objects"].scale = state.image_scale
        self._viewer.layers["point_prompts"].scale = state.image_scale
        self._viewer.layers["prompts"].scale = state.image_scale
=======
        self._viewer.layers["committed_objects"].scale = scale
        self._viewer.layers["point_prompts"].scale = scale
        self._viewer.layers["prompts"].scale = scale
>>>>>>> 5124a8f6
        vutil.clear_annotations(self._viewer, clear_segmentations=False)<|MERGE_RESOLUTION|>--- conflicted
+++ resolved
@@ -179,37 +179,26 @@
                 )
             self._shape = state.image_shape
 
-<<<<<<< HEAD
-        # Before we reset all layers, we ensure all layers are existing as expected.
+        # Before we reset the layers, we ensure all expected layers exist.
         self._create_layers()
-=======
+
         # Update the image scale.
         scale = state.image_scale
->>>>>>> 5124a8f6
 
         # Reset all layers.
         self._viewer.layers["current_object"].data = np.zeros(self._shape, dtype="uint32")
         self._viewer.layers["current_object"].scale = scale
         self._viewer.layers["auto_segmentation"].data = np.zeros(self._shape, dtype="uint32")
-<<<<<<< HEAD
-        self._viewer.layers["auto_segmentation"].scale = state.image_scale
-
-=======
         self._viewer.layers["auto_segmentation"].scale = scale
->>>>>>> 5124a8f6
+
         if segmentation_result is None or segmentation_result is False:
             self._viewer.layers["committed_objects"].data = np.zeros(self._shape, dtype="uint32")
         else:
             assert segmentation_result.shape == self._shape
             self._viewer.layers["committed_objects"].data = segmentation_result
-<<<<<<< HEAD
-
-        self._viewer.layers["committed_objects"].scale = state.image_scale
-        self._viewer.layers["point_prompts"].scale = state.image_scale
-        self._viewer.layers["prompts"].scale = state.image_scale
-=======
         self._viewer.layers["committed_objects"].scale = scale
+
         self._viewer.layers["point_prompts"].scale = scale
         self._viewer.layers["prompts"].scale = scale
->>>>>>> 5124a8f6
+
         vutil.clear_annotations(self._viewer, clear_segmentations=False)