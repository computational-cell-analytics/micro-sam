--- conflicted
+++ resolved
@@ -323,11 +323,7 @@
 
     fpaths = []
     for path in paths:
-<<<<<<< HEAD
-        if os.path.splitext(path)[-1]:  # It is just one filepath with a valid extension.
-=======
         if os.path.isfile(path):  # It is just one filepath.
->>>>>>> badf7b47
             fpaths.append(path)
         else:  # Otherwise, if the path is a directory, fetch all inputs provided with a pattern.
             assert pattern is not None, \
@@ -337,15 +333,6 @@
     return fpaths
 
 
-<<<<<<< HEAD
-=======
-def _has_extension(fpath: Union[os.PathLike, str]) -> bool:
-    "Returns whether the provided path has an extension or not."
-    breakpoint()
-    return bool(os.path.splitext(fpath)[1])
-
-
->>>>>>> badf7b47
 def main():
     """@private"""
     import argparse
