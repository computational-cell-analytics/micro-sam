import math
from typing import List, Union, Optional

import torch
import torch.nn as nn

from segment_anything.modeling import Sam


class LoRASurgery(nn.Module):
    """Operates on the attention layers for performing low-rank adaptation.

    (Inspired from: https://github.com/JamesQFreeman/Sam_LoRA/)

    In SAM, it is implemented as:
    ```python
    self.qkv = nn.Linear(dim, dim * 3, bias=qkv_bias)
    B, N, C = x.shape
    qkv = self.qkv(x).reshape(B, N, 3, self.num_heads, self.head_dim).permute(2, 0, 3, 1, 4)
    q, k, v = qkv.unbind(0)
    ```

    Args:
        rank: The rank of the decomposition matrices for updating weights in each attention layer.
        block: The chosen attention blocks for implementing lora.
    """
    def __init__(self, rank: int, block: nn.Module):
        super().__init__()
        self.qkv_proj = block.attn.qkv
        self.dim = self.qkv_proj.in_features
        self.alpha = 1  # From our experiments, 'alpha' as 1 gives the best performance.
        self.rank = rank

        self.w_a_linear_q = nn.Linear(self.dim, self.rank, bias=False)
        self.w_b_linear_q = nn.Linear(self.rank, self.dim, bias=False)
        self.w_a_linear_v = nn.Linear(self.dim, self.rank, bias=False)
        self.w_b_linear_v = nn.Linear(self.rank, self.dim, bias=False)

        self.reset_parameters()

        block.attn.qkv = self

    def reset_parameters(self):
        nn.init.kaiming_uniform_(self.w_a_linear_q.weight, a=math.sqrt(5))
        nn.init.kaiming_uniform_(self.w_a_linear_v.weight, a=math.sqrt(5))
        nn.init.zeros_(self.w_b_linear_q.weight)
        nn.init.zeros_(self.w_b_linear_v.weight)

    def forward(self, x):
        qkv = self.qkv_proj(x)  # B, N, N, 3 * org_C
        new_q = self.alpha * self.w_b_linear_q(self.w_a_linear_q(x))
        new_v = self.alpha * self.w_b_linear_v(self.w_a_linear_v(x))
        qkv[:, :, :, :self.dim] += new_q
        qkv[:, :, :, -self.dim:] += new_v
        return qkv


class FacTSurgery(nn.Module):
    """Operates on the attention layers for performing factorized attention.

    (Inspired from: https://github.com/cchen-cc/MA-SAM/blob/main/MA-SAM/sam_fact_tt_image_encoder.py)

    Args:
        rank: The rank of the decomposition matrices for updating weights in each attention layer.
        block: The chosen attention blocks for implementing fact.
        dropout: The dropout rate for the factorized attention.
    """
    def __init__(
        self,
        rank: int,
        block: nn.Module,
        dropout: Optional[float] = 0.1,
    ):
        super().__init__()
        self.qkv_proj = block.attn.qkv
        self.dim = self.qkv_proj.in_features

        self.q_FacTs = nn.Linear(rank, rank, bias=False)
        self.v_FacTs = nn.Linear(rank, rank, bias=False)

        self.dropout = dropout
        if self.dropout is not None:
            self.dp_q = nn.Dropout(self.dropout)
            self.dp_v = nn.Dropout(self.dropout)

        self.FacTu = nn.Linear(self.dim, rank, bias=False)
        self.FacTv = nn.Linear(rank, self.dim, bias=False)

        block.attn.qkv = self

    def forward(self, x):
        qkv = self.qkv_proj(x)

        new_q = self.q_FacTs(self.FacTu(x))
        new_v = self.v_FacTs(self.FacTu(x))

        if self.dropout is not None:
            new_q = self.dp_q(new_q)
            new_v = self.dp_v(new_v)

        new_q = self.FacTv(new_q)
        new_v = self.FacTv(new_v)

        # NOTE : Scaling Factor was set to 1 as it can be tuned via the learning rate
        qkv[:, :, :, : self.dim] += new_q
        qkv[:, :, :, -self.dim:] += new_v

        return qkv


class ScaleShiftLayer(nn.Module):
    def __init__(self, layer, dim):
        super().__init__()
        self.layer = layer
        self.scale = nn.Parameter(torch.normal(mean=1.0, std=0.2, size=(dim,)))
        self.shift = nn.Parameter(torch.normal(mean=0.0, std=0.2, size=(dim,)))
        layer = self

    def forward(self, x):
        x = self.layer(x)
        assert self.scale.shape == self.shift.shape
        if x.shape[-1] == self.scale.shape[0]:
            return x * self.scale + self.shift
        elif x.shape[1] == self.scale.shape[0]:
            return x * self.scale.view(1, -1, 1, 1) + self.shift.view(1, -1, 1, 1)
        else:
            raise ValueError('Input tensors do not match the shape of the scale factors.')


class SSFSurgery(nn.Module):
    """Operates on all layers in the transformer block for adding learnable scale and shift parameters.

    Args:
        rank: This parameter is not used in `SSFSurgery`. This is kept here for consistency.
        block: The chosen attention blocks for implementing ssf.
        dim: The input dimensions determining the shape of scale and shift parameters.
    """
    def __init__(self, rank: int, block: nn.Module):
        super().__init__()
        self.block = block

        # If we get a transformer block (w. multiple sub-layers), we perform surgery on each layer.
        if hasattr(block, "attn"):  # the minimum assumption is to verify the attention layers.
            block.attn.qkv = ScaleShiftLayer(block.attn.qkv, block.attn.qkv.in_features*3)
            block.attn.proj = ScaleShiftLayer(block.attn.proj, block.attn.proj.in_features)
            block.mlp.lin1 = ScaleShiftLayer(block.mlp.lin1, block.mlp.lin1.out_features)
            block.mlp.lin2 = ScaleShiftLayer(block.mlp.lin2, block.mlp.lin2.out_features)
            block.norm1 = ScaleShiftLayer(block.norm1, block.norm1.normalized_shape[0])
            block.norm2 = ScaleShiftLayer(block.norm2, block.norm2.normalized_shape[0])

        # If we get the embedding block, add one ScaleShiftLayer
        elif hasattr(block, "patch_embed"):
            block.proj = ScaleShiftLayer(block.proj, block.proj.out_channels)

    def forward(self, x):
        return x


class SelectiveSurgery(nn.Module):
    """Base class for selectively allowing gradient updates for certain parameters.
    """
    def __init__(self, block: nn.Module):
        super().__init__()
        self.block = block

    def allow_gradient_update_for_parameters(
        self,
        prefix: Optional[List[str]] = None,
        suffix: Optional[List[str]] = None,
        infix: Optional[List[str]] = None,
    ):
        """This function decides the parameter attributes to match for allowing gradient updates.

        Args:
            prefix: Matches the part of parameter name in front.
            suffix: Matches the part of parameter name at the end.
            infix: Matches parts of parameter name occuring in between.
        """
        for k, v in self.block.named_parameters():
            if prefix is not None and k.startswith(tuple(prefix)):
                v.requires_grad = True

            if suffix is not None and k.endswith(tuple(suffix)):
                v.requires_grad = True

            if infix is not None:
                for per_infix in infix:
                    if k.find(per_infix) != -1:
                        v.requires_grad = True

    def forward(self, x):
        return x


class AdaptFormer(nn.Module):
    """Adds AdaptFormer Module in place of the MLP Layers

    Args:
        rank: The rank is not used in this class but kept here for consistency.
        block: The chosen encoder block for implementing AdaptFormer.
        alpha: A parameters that scales the Adapter path. Can be either learnable or some fixed value.
        dropout: The dropout rate for the dropout layer between down and up projection layer.
        projection_size: The size of the projection layer.
    """
    def __init__(
        self,
        rank: int,
        block: nn.Module,
        alpha: Optional[Union[str, float]] = "learnable_scalar",  # Stable choice from our preliminary exp.
        dropout: Optional[float] = None,  # Does not have an obvious advantage.
        projection_size: int = 64,  # Stable choice from our preliminary exp.
    ):
        super().__init__()

        self.mlp_proj = block.mlp
        self.n_embd = block.mlp.lin1.in_features

        if alpha == 'learnable_scalar':
            self.alpha = nn.Parameter(torch.ones(1))
        else:
            self.alpha = alpha

        self.projection_size = projection_size
        self.dropout = dropout

        self.down_proj = nn.Linear(self.n_embd, self.projection_size)
        self.non_linear_func = nn.ReLU()
        self.up_proj = nn.Linear(self.projection_size, self.n_embd)

        block.mlp = self

        if self.dropout is not None:
            self.dropout_layer = nn.Dropout(self.dropout)

        nn.init.kaiming_uniform_(self.down_proj.weight, a=math.sqrt(5))
        nn.init.zeros_(self.up_proj.weight)
        nn.init.zeros_(self.down_proj.bias)
        nn.init.zeros_(self.up_proj.bias)

    def forward(self, x):
        residual = x
        mlp_output = self.mlp_proj(x)

        down = self.down_proj(x)
        down = self.non_linear_func(down)

        if self.dropout is not None:
            down = self.dropout_layer(down)

        up = self.up_proj(down)
        up = up * self.alpha
        output = up + residual + mlp_output

        return output


class AttentionSurgery(SelectiveSurgery):
    """Child class for allowing gradient updates for parameters in attention layers.
    """
    def __init__(self, block: nn.Module):
        super().__init__(block=block)
        # Allow gradient updates for the attention layers in the image encoder.
        self.allow_gradient_update_for_parameters(prefix=["attn"])


class BiasSurgery(SelectiveSurgery):
    """Child class for allowing gradient updates for bias parameters.
    """
    def __init__(self, block: nn.Module):
        super().__init__(block=block)
        # Allow gradient updates for the bias parameters in the image encoder.
        self.allow_gradient_update_for_parameters(suffix=["bias"])


class LayerNormSurgery(SelectiveSurgery):
    """Child class for allowing gradient updates in normalization layers.
    """
    def __init__(self, block: nn.Module):
        super().__init__(block=block)
        # Allow gradient updates for the LayerNorm parameters in the image encoder.
        self.allow_gradient_update_for_parameters(infix=["norm1", "norm2"])


class PEFT_Sam(nn.Module):
    """Wraps the Segment Anything model's image encoder to different parameter efficient finetuning methods.

    Args:
        model: The Segment Anything model.
        rank: The rank for low-rank adaptation.
        peft_module: Wrapper to operate on the image encoder blocks for the PEFT method.
        attention_layers_to_update: Which specific layers we apply PEFT methods to.
    """

    def __init__(
        self,
        model: Sam,
        rank: int,
        peft_module: nn.Module = LoRASurgery,
        attention_layers_to_update: Union[List[int]] = None,
        **module_kwargs
    ):
        super().__init__()

        assert rank > 0
<<<<<<< HEAD
        assert issubclass(peft_module, Union[LoRASurgery, FacTSurgery, SelectiveSurgery, SSFSurgery]), (
=======
        assert issubclass(peft_module, Union[LoRASurgery, FacTSurgery, SelectiveSurgery, AdaptFormer]), (
>>>>>>> 4e88e1ca
            "Invalid PEFT module")

        if attention_layers_to_update:
            self.peft_layers = attention_layers_to_update
        else:   # Applies PEFT to the image encoder by default
            self.peft_layers = list(range(len(model.image_encoder.blocks)))

        self.peft_module = peft_module
        self.peft_blocks = []

        # let's freeze all the pretrained image encoder layers first
        for param in model.image_encoder.parameters():
            param.requires_grad = False

        # Add scale and shift parameters to the patch embedding layers.
        if issubclass(self.peft_module, SSFSurgery):
            self.peft_blocks.append(self.peft_module(rank=rank, block=model.image_encoder.patch_embed))

        for t_layer_i, blk in enumerate(model.image_encoder.blocks):
            # If we only want specific layers with PEFT instead of all
            if t_layer_i not in self.peft_layers:
                continue

            if issubclass(self.peft_module, SelectiveSurgery):
                self.peft_blocks.append(self.peft_module(block=blk))
            else:
                self.peft_blocks.append(self.peft_module(rank=rank, block=blk, **module_kwargs))

        self.peft_blocks = nn.ModuleList(self.peft_blocks)

        self.sam = model

    def forward(self, batched_input, multimask_output):
        return self.sam(batched_input, multimask_output)<|MERGE_RESOLUTION|>--- conflicted
+++ resolved
@@ -302,12 +302,10 @@
         super().__init__()
 
         assert rank > 0
-<<<<<<< HEAD
-        assert issubclass(peft_module, Union[LoRASurgery, FacTSurgery, SelectiveSurgery, SSFSurgery]), (
-=======
-        assert issubclass(peft_module, Union[LoRASurgery, FacTSurgery, SelectiveSurgery, AdaptFormer]), (
->>>>>>> 4e88e1ca
-            "Invalid PEFT module")
+
+        assert issubclass(peft_module, Union[LoRASurgery, FacTSurgery, SelectiveSurgery, SSFSurgery, AdaptFormer]), (
+            "Invalid PEFT module"
+        )
 
         if attention_layers_to_update:
             self.peft_layers = attention_layers_to_update
