import math
from typing import List, Union, Optional

import torch
import torch.nn as nn

from segment_anything.modeling import Sam

try:
    import bitsandbytes as bnb
    _have_bnb = True
except ImportError:
    _have_bnb = False


class LoRASurgery(nn.Module):
    """Operates on the attention layers for performing low-rank adaptation.

    (Inspired from: https://github.com/JamesQFreeman/Sam_LoRA/)

    In SAM, it is implemented as:
    ```python
    self.qkv = nn.Linear(dim, dim * 3, bias=qkv_bias)
    B, N, C = x.shape
    qkv = self.qkv(x).reshape(B, N, 3, self.num_heads, self.head_dim).permute(2, 0, 3, 1, 4)
    q, k, v = qkv.unbind(0)
    ```

    Args:
        rank: The rank of the decomposition matrices for updating weights in each attention layer.
        block: The chosen attention blocks for implementing LoRA.
        start_layer: The layer from which to start applying LoRA if late lora is used.
    """
    def __init__(self, rank: int, block: nn.Module, start_layer: int = -1):
        super().__init__()

        self.block = block
        block.attn.qkv = AttnLoRA(rank, block.attn.qkv, late_lora=start_layer)
        if start_layer >= 0:
            block.attn.mlp = MLPLoRA(rank, block.mlp)

    def forward(self, x):
        return x


class AttnLoRA(nn.Module):

    def __init__(self, rank: int, layer: nn.Module, late_lora: int = -1):
        super().__init__()
        self.qkv_proj = layer
        self.dim = self.qkv_proj.in_features
        self.alpha = 1  # From our experiments, 'alpha' as 1 gives the best performance.
        self.rank = rank
        self.late_lora = late_lora

        self.w_a_linear_q = nn.Linear(self.dim, self.rank, bias=False)
        self.w_b_linear_q = nn.Linear(self.rank, self.dim, bias=False)
        self.w_a_linear_v = nn.Linear(self.dim, self.rank, bias=False)
        self.w_b_linear_v = nn.Linear(self.rank, self.dim, bias=False)
        if self.late_lora >= 0:
            self.w_a_linear_k = nn.Linear(self.dim, self.rank, bias=False)
            self.w_b_linear_k = nn.Linear(self.rank, self.dim, bias=False)

        self.reset_parameters()

        layer = self

    def reset_parameters(self):
        nn.init.kaiming_uniform_(self.w_a_linear_q.weight, a=math.sqrt(5))
        nn.init.kaiming_uniform_(self.w_a_linear_v.weight, a=math.sqrt(5))
        nn.init.zeros_(self.w_b_linear_q.weight)
        nn.init.zeros_(self.w_b_linear_v.weight)
        if self.late_lora >= 0:
            nn.init.kaiming_uniform_(self.w_a_linear_k.weight, a=math.sqrt(5))
            nn.init.zeros_(self.w_b_linear_k.weight)

    def forward(self, x):
        qkv = self.qkv_proj(x)  # B, N, N, 3 * org_C
        new_q = self.alpha * self.w_b_linear_q(self.w_a_linear_q(x))
        new_v = self.alpha * self.w_b_linear_v(self.w_a_linear_v(x))
        new_k = self.alpha * self.w_b_linear_k(self.w_a_linear_k(x)) if self.late_lora >= 0 else 0
        qkv = torch.cat(
            [
                qkv[:, :, :, :self.dim] + new_q,  # replacing new q values
                qkv[:, :, :, self.dim:-self.dim] + new_k,  # leaving the middle part as identical
                qkv[:, :, :, -self.dim:] + new_v  # replacing new v values
            ], dim=-1
        )

        return qkv


class MLPLoRA(nn.Module):
    def __init__(self, rank, layer):
        super().__init__()
        self.layer = layer
        self.rank = rank
        self.w_a_linear_1 = nn.Linear(layer.lin1.in_features, rank, bias=False)
        self.w_b_linear_1 = nn.Linear(rank, layer.lin1.out_features, bias=False)
        self.w_a_linear_2 = nn.Linear(layer.lin2.in_features, rank, bias=False)
        self.w_b_linear_2 = nn.Linear(rank, layer.lin2.out_features, bias=False)
        self.act = layer.act

        self.reset_parameters()

        layer = self

    def reset_parameters(self):
        nn.init.kaiming_uniform_(self.w_a_linear_1.weight, a=math.sqrt(5))
        nn.init.kaiming_uniform_(self.w_a_linear_2.weight, a=math.sqrt(5))
        nn.init.zeros_(self.w_b_linear_1.weight)
        nn.init.zeros_(self.w_b_linear_2.weight)

    def forward(self, x):
        x = self.layer(x)
        x = self.w_b_linear_2(self.w_a_linear_2(x))
        x = self.w_b_linear_1(self.w_a_linear_1(x))
        return x


class FacTSurgery(nn.Module):
    """Operates on the attention layers for performing factorized attention.

    (Inspired from: https://github.com/cchen-cc/MA-SAM/blob/main/MA-SAM/sam_fact_tt_image_encoder.py)

    Args:
        rank: The rank of the decomposition matrices for updating weights in each attention layer.
        block: The chosen attention blocks for implementing fact.
        dropout: The dropout rate for the factorized attention.
    """
    def __init__(
        self,
        rank: int,
        block: nn.Module,
        dropout: Optional[float] = 0.1,
    ):
        super().__init__()
        self.qkv_proj = block.attn.qkv
        self.dim = self.qkv_proj.in_features

        self.q_FacTs = nn.Linear(rank, rank, bias=False)
        self.v_FacTs = nn.Linear(rank, rank, bias=False)

        self.dropout = dropout
        if self.dropout is not None:
            self.dp_q = nn.Dropout(self.dropout)
            self.dp_v = nn.Dropout(self.dropout)

        self.FacTu = nn.Linear(self.dim, rank, bias=False)
        self.FacTv = nn.Linear(rank, self.dim, bias=False)

        block.attn.qkv = self

    def forward(self, x):
        qkv = self.qkv_proj(x)

        new_q = self.q_FacTs(self.FacTu(x))
        new_v = self.v_FacTs(self.FacTu(x))

        if self.dropout is not None:
            new_q = self.dp_q(new_q)
            new_v = self.dp_v(new_v)

        new_q = self.FacTv(new_q)
        new_v = self.FacTv(new_v)

        # NOTE : Scaling Factor is set to 1 as it can be tuned via the learning rate.
        qkv = torch.cat(
            [
                qkv[:, :, :, :self.dim] + new_q,  # replacing new q values
                qkv[:, :, :, self.dim:-self.dim],  # leaving the middle part as identical
                qkv[:, :, :, -self.dim:] + new_v  # replacing new v values
            ], dim=-1
        )

        return qkv


class ScaleShiftLayer(nn.Module):
    def __init__(self, layer, dim):
        super().__init__()
        self.layer = layer
        self.scale = nn.Parameter(torch.normal(mean=1.0, std=0.2, size=(dim,)))
        self.shift = nn.Parameter(torch.normal(mean=0.0, std=0.2, size=(dim,)))
        layer = self

    def forward(self, x):
        x = self.layer(x)
        assert self.scale.shape == self.shift.shape
        if x.shape[-1] == self.scale.shape[0]:
            return x * self.scale + self.shift
        elif x.shape[1] == self.scale.shape[0]:
            return x * self.scale.view(1, -1, 1, 1) + self.shift.view(1, -1, 1, 1)
        else:
            raise ValueError('Input tensors do not match the shape of the scale factors.')


class SSFSurgery(nn.Module):
    """Operates on all layers in the transformer block for adding learnable scale and shift parameters.

    Args:
        rank: This parameter is not used in `SSFSurgery`. This is kept here for consistency.
        block: The chosen attention blocks for implementing ssf.
        dim: The input dimensions determining the shape of scale and shift parameters.
    """
    def __init__(self, rank: int, block: nn.Module):
        super().__init__()
        self.block = block

        # If we get a transformer block (w. multiple sub-layers), we perform surgery on each layer.
        if hasattr(block, "attn"):  # the minimum assumption is to verify the attention layers.
            block.attn.qkv = ScaleShiftLayer(block.attn.qkv, block.attn.qkv.in_features*3)
            block.attn.proj = ScaleShiftLayer(block.attn.proj, block.attn.proj.in_features)
            block.mlp.lin1 = ScaleShiftLayer(block.mlp.lin1, block.mlp.lin1.out_features)
            block.mlp.lin2 = ScaleShiftLayer(block.mlp.lin2, block.mlp.lin2.out_features)
            block.norm1 = ScaleShiftLayer(block.norm1, block.norm1.normalized_shape[0])
            block.norm2 = ScaleShiftLayer(block.norm2, block.norm2.normalized_shape[0])

        # If we get the embedding block, add one ScaleShiftLayer
        elif hasattr(block, "patch_embed"):
            block.proj = ScaleShiftLayer(block.proj, block.proj.out_channels)

    def forward(self, x):
        return x


class SelectiveSurgery(nn.Module):
    """Base class for selectively allowing gradient updates for certain parameters.
    """
    def __init__(self, block: nn.Module):
        super().__init__()
        self.block = block

    def allow_gradient_update_for_parameters(
        self,
        prefix: Optional[List[str]] = None,
        suffix: Optional[List[str]] = None,
        infix: Optional[List[str]] = None,
    ):
        """This function decides the parameter attributes to match for allowing gradient updates.

        Args:
            prefix: Matches the part of parameter name in front.
            suffix: Matches the part of parameter name at the end.
            infix: Matches parts of parameter name occuring in between.
        """
        for k, v in self.block.named_parameters():
            if prefix is not None and k.startswith(tuple(prefix)):
                v.requires_grad = True

            if suffix is not None and k.endswith(tuple(suffix)):
                v.requires_grad = True

            if infix is not None:
                for per_infix in infix:
                    if k.find(per_infix) != -1:
                        v.requires_grad = True

    def forward(self, x):
        return x


class AdaptFormer(nn.Module):
    """Adds AdaptFormer Module in place of the MLP Layers

    Args:
        rank: The rank is not used in this class but kept here for consistency.
        block: The chosen encoder block for implementing AdaptFormer.
        alpha: A parameters that scales the Adapter path. Can be either learnable or some fixed value.
        dropout: The dropout rate for the dropout layer between down and up projection layer.
        projection_size: The size of the projection layer.
    """
    def __init__(
        self,
        rank: int,
        block: nn.Module,
        alpha: Optional[Union[str, float]] = "learnable_scalar",  # Stable choice from our preliminary exp.
        dropout: Optional[float] = None,  # Does not have an obvious advantage.
        projection_size: int = 64,  # Stable choice from our preliminary exp.
    ):
        super().__init__()

        self.mlp_proj = block.mlp
        self.n_embd = block.mlp.lin1.in_features

        if alpha == 'learnable_scalar':
            self.alpha = nn.Parameter(torch.ones(1))
        else:
            self.alpha = alpha

        self.projection_size = projection_size
        self.dropout = dropout

        self.down_proj = nn.Linear(self.n_embd, self.projection_size)
        self.non_linear_func = nn.ReLU()
        self.up_proj = nn.Linear(self.projection_size, self.n_embd)

        block.mlp = self

        if self.dropout is not None:
            self.dropout_layer = nn.Dropout(self.dropout)

        nn.init.kaiming_uniform_(self.down_proj.weight, a=math.sqrt(5))
        nn.init.zeros_(self.up_proj.weight)
        nn.init.zeros_(self.down_proj.bias)
        nn.init.zeros_(self.up_proj.bias)

    def forward(self, x):
        residual = x
        mlp_output = self.mlp_proj(x)

        down = self.down_proj(x)
        down = self.non_linear_func(down)

        if self.dropout is not None:
            down = self.dropout_layer(down)

        up = self.up_proj(down)
        up = up * self.alpha
        output = up + residual + mlp_output

        return output


class AttentionSurgery(SelectiveSurgery):
    """Child class for allowing gradient updates for parameters in attention layers.
    """
    def __init__(self, block: nn.Module):
        super().__init__(block=block)
        # Allow gradient updates for the attention layers in the image encoder.
        self.allow_gradient_update_for_parameters(prefix=["attn"])


class BiasSurgery(SelectiveSurgery):
    """Child class for allowing gradient updates for bias parameters.
    """
    def __init__(self, block: nn.Module):
        super().__init__(block=block)
        # Allow gradient updates for the bias parameters in the image encoder.
        self.allow_gradient_update_for_parameters(suffix=["bias"])


class LayerNormSurgery(SelectiveSurgery):
    """Child class for allowing gradient updates in normalization layers.
    """
    def __init__(self, block: nn.Module):
        super().__init__(block=block)
        # Allow gradient updates for the LayerNorm parameters in the image encoder.
        self.allow_gradient_update_for_parameters(infix=["norm1", "norm2"])


class PEFT_Sam(nn.Module):
    """Wraps the Segment Anything model's image encoder to different parameter efficient finetuning methods.

    Args:
        model: The Segment Anything model.
        rank: The rank for low-rank adaptation.
        peft_module: Wrapper to operate on the image encoder blocks for the PEFT method.
        attention_layers_to_update: Which specific layers we apply PEFT methods to.
        quantize: Whether to quantize the model for lower precision training.
        start_layer: The layer from which we start applying PEFT methods.
            For reference, the total number of blocks for 'vit_b' is 12, for 'vit_l' is 24 and for 'vit_h' is 32.
            So, `start_layer=10` for 'vit_b' model means, PEFT methods are applied to blocks [10, 12].
    """

    def __init__(
        self,
        model: Sam,
        rank: Optional[int] = None,
        peft_module: nn.Module = LoRASurgery,
        attention_layers_to_update: Union[List[int]] = None,
        quantize: bool = False,
        start_layer: Optional[int] = None,
        **module_kwargs
    ):
        super().__init__()

        if issubclass(peft_module, Union[LoRASurgery, FacTSurgery]) and (not rank or rank <= 0):
            raise RuntimeError("The chosen PEFT method cannot run without a valid rank choice.")

        assert issubclass(peft_module, Union[LoRASurgery, FacTSurgery, SelectiveSurgery, SSFSurgery, AdaptFormer]), (
            "Invalid PEFT module"
        )

        if attention_layers_to_update:
            self.peft_layers = attention_layers_to_update
        else:   # Applies PEFT to the image encoder by default
            self.peft_layers = list(range(len(model.image_encoder.blocks)))

        self.peft_module = peft_module
        self.peft_blocks = []

        # Whether to quantize the linear layers to 4 bit precision.
        # NOTE: This is currently supported for CUDA-supported devices only.
        if quantize:
            if not _have_bnb:
                raise ModuleNotFoundError("Please install 'bitsandbytes'.")

            for name, module in model.image_encoder.named_modules():
                if isinstance(module, torch.nn.Linear):
                    *parent_path, layer_name = name.split(".")
                    parent_module = model.image_encoder

                    for sub_module in parent_path:
                        parent_module = getattr(parent_module, sub_module)

                    # Create the new Linear4bit layer
                    linear_q = bnb.nn.Linear4bit(
                        module.in_features,
                        module.out_features,
                        bias=False if module.bias is None else True,
                    )
                    # Assign weights and bias to the new layer
                    new_weight = bnb.nn.Params4bit(
                        data=module.weight,
                        requires_grad=False,
                    )
                    linear_q.weight = new_weight
                    if module.bias is not None:
                        linear_q.bias = torch.nn.Parameter(module.bias)

                    # Replace the original linear layer with the quantized one
                    setattr(parent_module, layer_name, linear_q)

        # Let's freeze all the pretrained image encoder layers first
        for param in model.image_encoder.parameters():
            param.requires_grad = False

        # Add scale and shift parameters to the patch embedding layers.
        if issubclass(self.peft_module, SSFSurgery):
            self.peft_blocks.append(self.peft_module(rank=rank, block=model.image_encoder.patch_embed))

<<<<<<< HEAD
        start_layer = module_kwargs.get("start_layer", None)
=======
        # The starting layer cannot be greater than the total number of blocks.
        if start_layer and start_layer > len(model.image_encoder.blocks):
            raise ValueError("The chosen layer to start PEFT method is greater than the total transformer blocks.")
>>>>>>> 3ffd8a27

        for t_layer_i, blk in enumerate(model.image_encoder.blocks, start=1):

<<<<<<< HEAD
            # For late lora, we only apply lora on the layers after a certain "start layer".
            if start_layer is not None:
                if t_layer_i <= start_layer:
                    continue
=======
            # For late lora, we only apply lora on the layers after a certain "start_layer".
            if start_layer and t_layer_i < start_layer:
                continue
>>>>>>> 3ffd8a27

            # If we only want specific layers with PEFT instead of all
            if t_layer_i not in self.peft_layers:
                continue

            if issubclass(self.peft_module, SelectiveSurgery):
                self.peft_blocks.append(self.peft_module(block=blk))
            else:
                self.peft_blocks.append(self.peft_module(rank=rank, block=blk, **module_kwargs))

        self.peft_blocks = nn.ModuleList(self.peft_blocks)
        self.sam = model

    def forward(self, batched_input, multimask_output):
        return self.sam(batched_input, multimask_output)<|MERGE_RESOLUTION|>--- conflicted
+++ resolved
@@ -430,26 +430,15 @@
         if issubclass(self.peft_module, SSFSurgery):
             self.peft_blocks.append(self.peft_module(rank=rank, block=model.image_encoder.patch_embed))
 
-<<<<<<< HEAD
-        start_layer = module_kwargs.get("start_layer", None)
-=======
         # The starting layer cannot be greater than the total number of blocks.
         if start_layer and start_layer > len(model.image_encoder.blocks):
             raise ValueError("The chosen layer to start PEFT method is greater than the total transformer blocks.")
->>>>>>> 3ffd8a27
 
         for t_layer_i, blk in enumerate(model.image_encoder.blocks, start=1):
 
-<<<<<<< HEAD
-            # For late lora, we only apply lora on the layers after a certain "start layer".
-            if start_layer is not None:
-                if t_layer_i <= start_layer:
-                    continue
-=======
             # For late lora, we only apply lora on the layers after a certain "start_layer".
             if start_layer and t_layer_i < start_layer:
                 continue
->>>>>>> 3ffd8a27
 
             # If we only want specific layers with PEFT instead of all
             if t_layer_i not in self.peft_layers:
