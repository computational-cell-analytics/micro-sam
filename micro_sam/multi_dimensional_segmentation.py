--- conflicted
+++ resolved
@@ -73,10 +73,6 @@
         ]
         return np.mean(iou_list)
 
-<<<<<<< HEAD
-
-=======
->>>>>>> e72eadf3
     def segment_range(z_start, z_stop, increment, stopping_criterion, threshold=None, verbose=False):
         z = z_start + increment
         while True:
@@ -88,18 +84,6 @@
                 use_box=use_box, use_points=use_points, box_extension=box_extension, return_all=True
             )
             if threshold is not None:
-<<<<<<< HEAD
-                # 1. current metric: iou of current segmentation and the previous slice
-                iou = util.compute_iou(seg_prev, seg_z)
-                criterion = iou
-
-                # 2. combining model's iou score + iou of current slice w.r.t. first segmented slice + iou of current slice vs previous slice
-                # ff_iou = util.compute_iou(segmentation[z_start], seg_z)
-                # criterion = 0.5 * iou + 0.3 * score + 0.2 * ff_iou
-
-                # 3. iou of current segmented slice w.r.t the previous n slices
-                # criterion = _compute_mean_iou_for_n_slices(z, increment, seg_z, min(5, abs(z - z_start)))
-=======
 
                 criterion_choice = 1
 
@@ -117,7 +101,6 @@
                 elif criterion_choice == 3:
                     # 3. iou of current segmented slice w.r.t the previous n slices
                     criterion = _compute_mean_iou_for_n_slices(z, increment, seg_z, min(5, abs(z - z_start)))
->>>>>>> e72eadf3
 
                 if criterion < threshold:
                     msg = f"Segmentation stopped at slice {z} due to IOU {criterion} < {threshold}."
