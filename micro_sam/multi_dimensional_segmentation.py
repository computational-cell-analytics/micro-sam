"""Multi-dimensional segmentation with segment anything.
"""

import os
from typing import Any, Optional, Union

import numpy as np
import nifty
import elf.tracking.tracking_utils as track_utils
import elf.segmentation as seg_utils
from skimage.measure import regionprops

from segment_anything.predictor import SamPredictor
from tqdm import tqdm

from . import util
from .instance_segmentation import AutomaticMaskGenerator, mask_data_to_segmentation
from .precompute_state import cache_amg_state
from .prompt_based_segmentation import segment_from_mask


def _process_projection(projection):
    use_single_point = False
    if isinstance(projection, str):
        if projection == "mask":
            use_box, use_mask, use_points = True, True, False
        elif projection == "points":
            use_box, use_mask, use_points = False, False, True
        elif projection == "bounding_box":
            use_box, use_mask, use_points = True, False, False
        elif projection == "single_point":
            use_box, use_mask, use_points = False, False, True
            use_single_point = True
        else:
            raise ValueError(
                "Choose projection method from 'mask' / 'points' / 'bounding_box' / 'single_pont'. "
                f"You have passed the invalid option '{projection}'."
            )
    elif isinstance(projection, dict):
        assert len(projection.keys()) == 3, "There should be three parameters assigned for the projection method."
        use_box, use_mask, use_points = projection["use_box"], projection["use_mask"], projection["use_points"]
    else:
        raise ValueError(f"{projection} is not a supported projection method.")
    return use_box, use_mask, use_points, use_single_point


def postprocess_volumetric_segmentation(
    segmentation: np.ndarray,
    predictor: SamPredictor,
    image_embeddings: util.ImageEmbeddings,
    projection: Union[str, dict],
    z_extension: int,
    iou_threshold: float = 0.8,
    box_extension: float = 0.0,
    with_background: bool = True,
    progress_bar: Optional[Any] = None,
) -> np.ndarray:
    """Merge objects in volumetric segmentation across the z-axis.

    Args:
        segmentation: The volumetric segmentation that should be post-processed.
        predictor: The segment anything predictor.
        image_embeddings: The precomputed image embeddings for the volume.
        projection: The projection method to use. One of 'mask', 'bounding_box', 'points' or 'single_point'.
            Pass a dictionary to choose the exact combination of projection modes.
        z_extension: By how much to extend objects across the z-axis.
            This controls how much objects can be apart to be merged.
        iou_threshold: The IOU threshold for continuing segmentation across 3d.
        box_extension: Extension factor for increasing the box size after projection.
        with_background: Whether this is a segmentation problem with background.
        progress_bar: Optional progress bar.

    Returns:
        Array with the volumetric segmentation.
    """
    if not with_background:
        raise NotImplementedError

    use_box, use_mask, use_points, use_single_point = _process_projection(projection)
    shape = segmentation.shape
    props = regionprops(segmentation)

    overlap_dict = {}
    extended_masks = {}

    lower_extensions = {}
    upper_extensions = {}

    def update_progress():
        if progress_bar is not None:
            progress_bar.update(1)

    def extend_mask(this_mask, z0, to_lower):
        zrange = range(z0 - 1, max(z0 - z_extension, 0), -1) if to_lower else\
            range(z0, min(z0 + z_extension, shape[0]))

        z1 = zrange.start if to_lower else zrange.start + 1
        for z in zrange:
            seg_prev = this_mask[z + 1] if to_lower else this_mask[z - 1]
            seg_z = segment_from_mask(
                predictor, seg_prev, image_embeddings=image_embeddings, i=z,
                use_mask=use_mask, use_box=use_box, use_points=use_points,
                box_extension=box_extension,
                use_single_point=use_single_point,
            )

            iou = util.compute_iou(seg_prev, seg_z)
            if iou < iou_threshold:
                break

            z1 = z if to_lower else z + 1
            this_mask[z] = seg_z

        return this_mask, z1

    def compute_overlaps(this_mask, z0, z1, to_lower):
        range_dict = upper_extensions if to_lower else lower_extensions

        # Get all the other extended objects that have some overlap with the current object.
        for other_id, ext_range in range_dict.items():
            z0_other, z1_other = ext_range

            # Check if there is any overlap in the slice range.
            # If not we don't do anyhting.
            if z1 < z0_other or z1_other < z0:
                continue

            # If there is overlap than we compute the
            overlap_start = max(z0_other, z0)
            overlap_stop = min(z1_other, z1)

            overlap_bb = np.s_[overlap_start:overlap_stop]
            other_mask = extended_masks[other_id][overlap_bb]
            iou = util.compute_iou(other_mask, this_mask[overlap_bb])
            overlap_dict[(min(other_id, seg_id), max(other_id, seg_id))] = iou

    for prop in props:
        seg_id = prop.label
        z_start, z_stop = prop.bbox[0], prop.bbox[3]

        # We don't do anything if the mask covers the full volume across z.
        if z_start == 0 and z_stop == shape[0]:
            continue

        this_mask = segmentation == seg_id

        # Extend to lower slices.
        if z_start > 0:
            this_mask, z1 = extend_mask(this_mask, z_start, to_lower=True)
            compute_overlaps(this_mask, z1, z_start, to_lower=True)
            lower_extensions[seg_id] = (z1, z_start)

        # Extend to upper slices.
        if z_stop < shape[0]:
            this_mask, z1 = extend_mask(this_mask, z_stop, to_lower=False)
            compute_overlaps(this_mask, z_stop, z1, to_lower=False)
            upper_extensions[seg_id] = (z_stop, z1)

        extended_masks[seg_id] = this_mask
        update_progress()

    if len(overlap_dict) == 0:
        return segmentation

    seg_ids = np.array([0] + [prop.label for prop in props])

    # Solve multicut problem based on all overlaps to merge the objects across z.
    uv_ids = np.array(list(overlap_dict.keys()))
    overlaps = np.array(list(overlap_dict.values()))

    n_nodes = int(segmentation.max() + 1)
    graph = nifty.graph.undirectedGraph(n_nodes)
    graph.insertEdges(uv_ids)
    costs = seg_utils.multicut.compute_edge_costs(overlaps)
    node_labels = seg_utils.multicut.multicut_kernighan_lin(graph, 1.0 - costs, beta=0.5)
    assert len(node_labels) == len(seg_ids)

    partition_ids = np.unique(node_labels)
    assert partition_ids[0] == 0
    partition_ids = partition_ids[1:]
    assert 0 not in partition_ids

    merged_segmentation = np.zeros_like(segmentation)

    for partition_id in partition_ids:
        node_ids = seg_ids[node_labels == partition_id]
        if len(node_ids) > 1:
            mask = np.logical_or.reduce([extended_masks[node_id] for node_id in node_ids])
        else:
            node_id = node_ids[0]
            mask = extended_masks[node_id] if node_id in extended_masks else (segmentation == node_id)
        merged_segmentation[mask] = partition_id

    return merged_segmentation


def segment_mask_in_volume(
    segmentation: np.ndarray,
    predictor: SamPredictor,
    image_embeddings: util.ImageEmbeddings,
    segmented_slices: np.ndarray,
    stop_lower: bool,
    stop_upper: bool,
    iou_threshold: float,
    projection: Union[str, dict],
    progress_bar: Optional[Any] = None,
    box_extension: float = 0.0,
    verbose: bool = False
) -> np.ndarray:
    """Segment an object mask in in volumetric data.

    Args:
        segmentation: The initial segmentation for the object.
        predictor: The segment anything predictor.
        image_embeddings: The precomputed image embeddings for the volume.
        segmented_slices: List of slices for which this object has already been segmented.
        stop_lower: Whether to stop at the lowest segmented slice.
        stop_upper: Wheter to stop at the topmost segmented slice.
        iou_threshold: The IOU threshold for continuing segmentation across 3d.
<<<<<<< HEAD
        projection: The projection method to use. One of 'mask', 'bounding_box', 'points' or 'single_point'.
            Pass a dictionary to choose the exact combination of projection modes.
=======
        projection: The projection method to use. One of 'mask', 'box', 'points' or 'points_and_mask'.
            - (optional: you can also pass custom choices for the projection combination)
>>>>>>> 501973b7
        progress_bar: Optional progress bar.
        box_extension: Extension factor for increasing the box size after projection.
        verbose: Whether to print out details on the slice extensions.

    Returns:
        Array with the volumetric segmentation.
    """
<<<<<<< HEAD
    use_box, use_mask, use_points, use_single_point = _process_projection(projection)
=======
    use_single_point = False
    if isinstance(projection, str):
        if projection == "mask":
            use_box, use_mask, use_points = True, True, False
        elif projection == "points":
            use_box, use_mask, use_points = False, False, True
        elif projection == "box":
            use_box, use_mask, use_points = True, False, False
        elif projection == "points_and_mask":
            use_box, use_mask, use_points = False, True, True
        elif projection == "single_point":
            use_box, use_mask, use_points = False, False, True
            use_single_point = True
        else:
            raise ValueError("Choose projection method from 'mask' / 'points' / 'box' / 'points_and_mask' / 'single_point'.")
    elif isinstance(projection, dict):
        assert len(projection.keys()) == 3, "There should be three parameters assigned for the projection method."
        use_box, use_mask, use_points = projection["use_box"], projection["use_mask"], projection["use_points"]
    else:
        raise ValueError(f"{projection} is not a supported projection method.")
>>>>>>> 501973b7

    def update_progress():
        if progress_bar is not None:
            progress_bar.update(1)

    def _compute_mean_iou_for_n_slices(z, increment, seg_z, n_slices):
        iou_list = [
            util.compute_iou(segmentation[z - increment * _slice], seg_z) for _slice in range(1, n_slices+1)
        ]
        return np.mean(iou_list)

    def segment_range(z_start, z_stop, increment, stopping_criterion, threshold=None, verbose=False):
        z = z_start + increment
        while True:
            if verbose:
                print(f"Segment {z_start} to {z_stop}: segmenting slice {z}")
            seg_prev = segmentation[z - increment]
            seg_z, score, _ = segment_from_mask(
                predictor, seg_prev, image_embeddings=image_embeddings, i=z, use_mask=use_mask,
                use_box=use_box, use_points=use_points, box_extension=box_extension, return_all=True,
                use_single_point=use_single_point,
            )
            if threshold is not None:

                criterion_choice = 1

                if criterion_choice == 1:
                    # 1. current metric: iou of current segmentation and the previous slice
                    iou = util.compute_iou(seg_prev, seg_z)
                    criterion = iou

                elif criterion_choice == 2:
                    # 2. combining SAM iou + iou: curr. slice & first segmented slice + iou: curr. slice vs prev. slice
                    iou = util.compute_iou(seg_prev, seg_z)
                    ff_iou = util.compute_iou(segmentation[z_start], seg_z)
                    criterion = 0.5 * iou + 0.3 * score + 0.2 * ff_iou

                elif criterion_choice == 3:
                    # 3. iou of current segmented slice w.r.t the previous n slices
                    criterion = _compute_mean_iou_for_n_slices(z, increment, seg_z, min(5, abs(z - z_start)))

                if criterion < threshold:
                    msg = f"Segmentation stopped at slice {z} due to IOU {criterion} < {threshold}."
                    print(msg)
                    break
            segmentation[z] = seg_z
            z += increment
            if stopping_criterion(z, z_stop):
                if verbose:
                    print(f"Segment {z_start} to {z_stop}: stop at slice {z}")
                break
            update_progress()

    z0, z1 = int(segmented_slices.min()), int(segmented_slices.max())

    # segment below the min slice
    if z0 > 0 and not stop_lower:
        segment_range(z0, 0, -1, np.less, iou_threshold, verbose=verbose)

    # segment above the max slice
    if z1 < segmentation.shape[0] - 1 and not stop_upper:
        segment_range(z1, segmentation.shape[0] - 1, 1, np.greater, iou_threshold, verbose=verbose)

    # segment in between min and max slice
    if z0 != z1:
        for z_start, z_stop in zip(segmented_slices[:-1], segmented_slices[1:]):
            slice_diff = z_stop - z_start
            z_mid = int((z_start + z_stop) // 2)

            if slice_diff == 1:  # the slices are adjacent -> we don't need to do anything
                pass

            elif z_start == z0 and stop_lower:  # the lower slice is stop: we just segment from upper
                segment_range(z_stop, z_start, -1, np.less_equal, verbose=verbose)

            elif z_stop == z1 and stop_upper:  # the upper slice is stop: we just segment from lower
                segment_range(z_start, z_stop, 1, np.greater_equal, verbose=verbose)

            elif slice_diff == 2:  # there is only one slice in between -> use combined mask
                z = z_start + 1
                seg_prompt = np.logical_or(segmentation[z_start] == 1, segmentation[z_stop] == 1)
                segmentation[z] = segment_from_mask(
                    predictor, seg_prompt, image_embeddings=image_embeddings, i=z,
                    use_mask=use_mask, use_box=use_box, use_points=use_points,
                    box_extension=box_extension
                )
                update_progress()

            else:  # there is a range of more than 2 slices in between -> segment ranges
                # segment from bottom
                segment_range(
                    z_start, z_mid, 1, np.greater_equal if slice_diff % 2 == 0 else np.greater, verbose=verbose
                )
                # segment from top
                segment_range(z_stop, z_mid, -1, np.less_equal, verbose=verbose)
                # if the difference between start and stop is even,
                # then we have a slice in the middle that is the same distance from top bottom
                # in this case the slice is not segmented in the ranges above, and we segment it
                # using the combined mask from the adjacent top and bottom slice as prompt
                if slice_diff % 2 == 0:
                    seg_prompt = np.logical_or(segmentation[z_mid - 1] == 1, segmentation[z_mid + 1] == 1)
                    segmentation[z_mid] = segment_from_mask(
                        predictor, seg_prompt, image_embeddings=image_embeddings, i=z_mid,
                        use_mask=use_mask, use_box=use_box, use_points=use_points,
                        box_extension=box_extension
                    )
                    update_progress()

    return segmentation


def segment_3d_from_slice(
    predictor: SamPredictor,
    raw: np.ndarray,
    z: Optional[int] = None,
    embedding_path: Optional[Union[str, os.PathLike]] = None,
    projection: str = "points",
    box_extension: float = 0.0,
    verbose: bool = True,
    pred_iou_thresh: float = 0.88,
    stability_score_thresh: float = 0.95,
    min_object_size_z: int = 50,
    max_object_size_z: Optional[int] = None,
    iou_threshold: float = 0.8,
):
    """Segment all objects in a volume intersecting with a specific slice.

    This function first segments the objects in the specified slice using the
    automatic instance segmentation functionality. Then it segments all objects that
    were found in that slice in the volume.

    Args:
        predictor: The segment anything predictor.
        raw: The volumetric image data.
        z: The slice from which to start segmentation.
            If none is given the central slice will be used.
        embedding_path: The path were embeddings will be cached.
            If none is given embeddings will not be cached.
        projection: The projection method to use. One of 'mask', 'box', 'points' or 'points_and_mask'.
        box_extension: Extension factor for increasing the box size after projection.
        verbose: Whether to print progress bar and other status messages.
        pred_iou_thresh: The predicted iou value to filter objects in `AutomaticMaskGenerator.generate`.
        stability_score_thresh: The stability score to filter objects in `AutomaticMaskGenerator.generate`.
        min_object_size_z: Minimal object size in the segmented frame.
        max_object_size_z: Maximal object size in the segmented frame.
        iou_threshold: The IOU threshold for linking objects across slices.

    Returns:
        Segmentation volume.
    """
    # Compute the image embeddings.
    image_embeddings = util.precompute_image_embeddings(predictor, raw, save_path=embedding_path, ndim=3)

    # Select the middle slice if no slice is given.
    if z is None:
        z = raw.shape[0] // 2

    # Perform automatic instance segmentation.
    if embedding_path is not None:
        amg = cache_amg_state(predictor, raw[z], image_embeddings, embedding_path, verbose=verbose, i=z)
    else:
        amg = AutomaticMaskGenerator(predictor)
        amg.initialize(raw[z], image_embeddings, i=z, verbose=verbose)

    seg_z = amg.generate(pred_iou_thresh=pred_iou_thresh, stability_score_thresh=stability_score_thresh)
    seg_z = mask_data_to_segmentation(
        seg_z, with_background=True,
        min_object_size=min_object_size_z,
        max_object_size=max_object_size_z,
    )

    # Segment all objects that were found in 3d.
    seg_ids = np.unique(seg_z)[1:]
    segmentation = np.zeros(raw.shape, dtype=seg_z.dtype)
    for seg_id in tqdm(seg_ids, desc="Segment objects in 3d", disable=not verbose):
        this_seg = np.zeros_like(segmentation)
        this_seg[z][seg_z == seg_id] = 1
        this_seg = segment_mask_in_volume(
            this_seg, predictor, image_embeddings,
            segmented_slices=np.array([z]), stop_lower=False, stop_upper=False,
            iou_threshold=iou_threshold, projection=projection, box_extension=box_extension,
        )
        segmentation[this_seg > 0] = seg_id

    return segmentation


def merge_instance_segmentation_3d(
    slice_segmentation: np.ndarray,
    beta: float = 0.5,
    with_background: bool = True,
):
    """Merge stacked 2d instance segmentations into a consistent 3d segmentation.

    Solves a multicut problem based on the overlap of objects to merge across z.

    Args:
        slice_segmentation: The stacked segmentation across the slices.
            We assume that the segmentation is labeled consecutive across z.
        beta: The bias term for the multicut. Higher values lead to a larger
            degree of over-segmentation and vice versa.
        with_background: Whether this is a segmentation problem with background.
            In that case all edges connecting to the background are set to be repulsive.
    """

    # Extract the overlap between slices.
    edges = track_utils.compute_edges_from_overlap(slice_segmentation, verbose=False)

    uv_ids = np.array([[edge["source"], edge["target"]] for edge in edges])
    overlaps = np.array([edge["score"] for edge in edges])

    n_nodes = int(slice_segmentation[-1].max() + 1)
    graph = nifty.graph.undirectedGraph(n_nodes)
    graph.insertEdges(uv_ids)

    costs = seg_utils.multicut.compute_edge_costs(overlaps)
    # set background weights to be maximally repulsive
    if with_background:
        bg_edges = (uv_ids == 0).any(axis=1)
        costs[bg_edges] = -8.0

    node_labels = seg_utils.multicut.multicut_decomposition(graph, 1.0 - costs, beta=beta)

    segmentation = nifty.tools.take(node_labels, slice_segmentation)
    return segmentation<|MERGE_RESOLUTION|>--- conflicted
+++ resolved
@@ -22,18 +22,20 @@
 def _process_projection(projection):
     use_single_point = False
     if isinstance(projection, str):
-        if projection == "mask":
+        if projection == "box":
+            use_box, use_mask, use_points = True, False, False
+        elif projection == "mask":
             use_box, use_mask, use_points = True, True, False
         elif projection == "points":
             use_box, use_mask, use_points = False, False, True
-        elif projection == "bounding_box":
-            use_box, use_mask, use_points = True, False, False
+        elif projection == "points_and_mask":
+            use_box, use_mask, use_points = False, True, True
         elif projection == "single_point":
             use_box, use_mask, use_points = False, False, True
             use_single_point = True
         else:
             raise ValueError(
-                "Choose projection method from 'mask' / 'points' / 'bounding_box' / 'single_pont'. "
+                "Choose projection method from 'mask' / 'points' / 'box' / 'points_and_mask' / 'single_point'."
                 f"You have passed the invalid option '{projection}'."
             )
     elif isinstance(projection, dict):
@@ -217,13 +219,8 @@
         stop_lower: Whether to stop at the lowest segmented slice.
         stop_upper: Wheter to stop at the topmost segmented slice.
         iou_threshold: The IOU threshold for continuing segmentation across 3d.
-<<<<<<< HEAD
-        projection: The projection method to use. One of 'mask', 'bounding_box', 'points' or 'single_point'.
+        projection: The projection method to use. One of 'box', 'mask', 'points', 'points_and_mask' or 'single_point'.
             Pass a dictionary to choose the exact combination of projection modes.
-=======
-        projection: The projection method to use. One of 'mask', 'box', 'points' or 'points_and_mask'.
-            - (optional: you can also pass custom choices for the projection combination)
->>>>>>> 501973b7
         progress_bar: Optional progress bar.
         box_extension: Extension factor for increasing the box size after projection.
         verbose: Whether to print out details on the slice extensions.
@@ -231,30 +228,7 @@
     Returns:
         Array with the volumetric segmentation.
     """
-<<<<<<< HEAD
     use_box, use_mask, use_points, use_single_point = _process_projection(projection)
-=======
-    use_single_point = False
-    if isinstance(projection, str):
-        if projection == "mask":
-            use_box, use_mask, use_points = True, True, False
-        elif projection == "points":
-            use_box, use_mask, use_points = False, False, True
-        elif projection == "box":
-            use_box, use_mask, use_points = True, False, False
-        elif projection == "points_and_mask":
-            use_box, use_mask, use_points = False, True, True
-        elif projection == "single_point":
-            use_box, use_mask, use_points = False, False, True
-            use_single_point = True
-        else:
-            raise ValueError("Choose projection method from 'mask' / 'points' / 'box' / 'points_and_mask' / 'single_point'.")
-    elif isinstance(projection, dict):
-        assert len(projection.keys()) == 3, "There should be three parameters assigned for the projection method."
-        use_box, use_mask, use_points = projection["use_box"], projection["use_mask"], projection["use_points"]
-    else:
-        raise ValueError(f"{projection} is not a supported projection method.")
->>>>>>> 501973b7
 
     def update_progress():
         if progress_bar is not None:
