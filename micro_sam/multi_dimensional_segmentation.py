"""Multi-dimensional segmentation with segment anything.
"""

import os
from typing import Optional, Union, Tuple

import numpy as np
from scipy.ndimage import binary_closing
from skimage.measure import label, regionprops
from skimage.segmentation import relabel_sequential

import nifty

import elf.segmentation as seg_utils
import elf.tracking.tracking_utils as track_utils

from segment_anything.predictor import SamPredictor

try:
    from napari.utils import progress as tqdm
except ImportError:
    from tqdm import tqdm

from . import util
from .prompt_based_segmentation import segment_from_mask
from .instance_segmentation import AMGBase, mask_data_to_segmentation


PROJECTION_MODES = ("box", "mask", "points", "points_and_mask", "single_point")


def _validate_projection(projection):
    use_single_point = False
    if isinstance(projection, str):
        if projection == "mask":
            use_box, use_mask, use_points = True, True, False
        elif projection == "points":
            use_box, use_mask, use_points = False, False, True
        elif projection == "box":
            use_box, use_mask, use_points = True, False, False
        elif projection == "points_and_mask":
            use_box, use_mask, use_points = False, True, True
        elif projection == "single_point":
            use_box, use_mask, use_points = False, False, True
            use_single_point = True
        else:
            raise ValueError(
                "Choose projection method from 'mask' / 'points' / 'box' / 'points_and_mask' / 'single_point'. "
                f"You have passed the invalid option {projection}."
            )
    elif isinstance(projection, dict):
        assert len(projection.keys()) == 3, "There should be three parameters assigned for the projection method."
        use_box, use_mask, use_points = projection["use_box"], projection["use_mask"], projection["use_points"]
    else:
        raise ValueError(f"{projection} is not a supported projection method.")
    return use_box, use_mask, use_points, use_single_point


# Advanced stopping criterions.
# In practice these did not make a big difference, so we do not use this at the moment.
# We still leave it here for reference.
def _advanced_stopping_criteria(
    z, seg_z, seg_prev, z_start, z_increment, segmentation, criterion_choice, score, increment
):
    def _compute_mean_iou_for_n_slices(z, increment, seg_z, n_slices):
        iou_list = [
            util.compute_iou(segmentation[z - increment * _slice], seg_z) for _slice in range(1, n_slices+1)
        ]
        return np.mean(iou_list)

    if criterion_choice == 1:
        # 1. current metric: iou of current segmentation and the previous slice
        iou = util.compute_iou(seg_prev, seg_z)
        criterion = iou

    elif criterion_choice == 2:
        # 2. combining SAM iou + iou: curr. slice & first segmented slice + iou: curr. slice vs prev. slice
        iou = util.compute_iou(seg_prev, seg_z)
        ff_iou = util.compute_iou(segmentation[z_start], seg_z)
        criterion = 0.5 * iou + 0.3 * score + 0.2 * ff_iou

    elif criterion_choice == 3:
        # 3. iou of current segmented slice w.r.t the previous n slices
        criterion = _compute_mean_iou_for_n_slices(z, increment, seg_z, min(5, abs(z - z_start)))

    return criterion


def segment_mask_in_volume(
    segmentation: np.ndarray,
    predictor: SamPredictor,
    image_embeddings: util.ImageEmbeddings,
    segmented_slices: np.ndarray,
    stop_lower: bool,
    stop_upper: bool,
    iou_threshold: float,
    projection: Union[str, dict],
    update_progress: Optional[callable] = None,
    box_extension: float = 0.0,
    verbose: bool = False,
) -> Tuple[np.ndarray, Tuple[int, int]]:
    """Segment an object mask in in volumetric data.

    Args:
        segmentation: The initial segmentation for the object.
        predictor: The segment anything predictor.
        image_embeddings: The precomputed image embeddings for the volume.
        segmented_slices: List of slices for which this object has already been segmented.
        stop_lower: Whether to stop at the lowest segmented slice.
        stop_upper: Wheter to stop at the topmost segmented slice.
        iou_threshold: The IOU threshold for continuing segmentation across 3d.
        projection: The projection method to use. One of 'box', 'mask', 'points', 'points_and_mask' or 'single point'.
            Pass a dictionary to choose the excact combination of projection modes.
        update_progress: Callback to update an external progress bar.
        box_extension: Extension factor for increasing the box size after projection.
        verbose: Whether to print details about the segmentation steps.

    Returns:
        Array with the volumetric segmentation.
        Tuple with the first and last segmented slice.
    """
    use_box, use_mask, use_points, use_single_point = _validate_projection(projection)

    if update_progress is None:
        def update_progress(*args):
            pass

    def segment_range(z_start, z_stop, increment, stopping_criterion, threshold=None, verbose=False):
        z = z_start + increment
        while True:
            if verbose:
                print(f"Segment {z_start} to {z_stop}: segmenting slice {z}")
            seg_prev = segmentation[z - increment]
            seg_z, score, _ = segment_from_mask(
                predictor, seg_prev, image_embeddings=image_embeddings, i=z, use_mask=use_mask,
                use_box=use_box, use_points=use_points, box_extension=box_extension, return_all=True,
                use_single_point=use_single_point,
            )
            if threshold is not None:
                iou = util.compute_iou(seg_prev, seg_z)
                if iou < threshold:
                    if verbose:
                        msg = f"Segmentation stopped at slice {z} due to IOU {iou} < {threshold}."
                        print(msg)
                    break

            segmentation[z] = seg_z
            z += increment
            if stopping_criterion(z, z_stop):
                if verbose:
                    print(f"Segment {z_start} to {z_stop}: stop at slice {z}")
                break
            update_progress(1)

        return z - increment

    z0, z1 = int(segmented_slices.min()), int(segmented_slices.max())

    # segment below the min slice
    if z0 > 0 and not stop_lower:
        z_min = segment_range(z0, 0, -1, np.less, iou_threshold, verbose=verbose)
    else:
        z_min = z0

    # segment above the max slice
    if z1 < segmentation.shape[0] - 1 and not stop_upper:
        z_max = segment_range(z1, segmentation.shape[0] - 1, 1, np.greater, iou_threshold, verbose=verbose)
    else:
        z_max = z1

    # segment in between min and max slice
    if z0 != z1:
        for z_start, z_stop in zip(segmented_slices[:-1], segmented_slices[1:]):
            slice_diff = z_stop - z_start
            z_mid = int((z_start + z_stop) // 2)

            if slice_diff == 1:  # the slices are adjacent -> we don't need to do anything
                pass

            elif z_start == z0 and stop_lower:  # the lower slice is stop: we just segment from upper
                segment_range(z_stop, z_start, -1, np.less_equal, verbose=verbose)

            elif z_stop == z1 and stop_upper:  # the upper slice is stop: we just segment from lower
                segment_range(z_start, z_stop, 1, np.greater_equal, verbose=verbose)

            elif slice_diff == 2:  # there is only one slice in between -> use combined mask
                z = z_start + 1
                seg_prompt = np.logical_or(segmentation[z_start] == 1, segmentation[z_stop] == 1)
                segmentation[z] = segment_from_mask(
                    predictor, seg_prompt, image_embeddings=image_embeddings, i=z,
                    use_mask=use_mask, use_box=use_box, use_points=use_points,
                    box_extension=box_extension
                )
                update_progress(1)

            else:  # there is a range of more than 2 slices in between -> segment ranges
                # segment from bottom
                segment_range(
                    z_start, z_mid, 1, np.greater_equal if slice_diff % 2 == 0 else np.greater, verbose=verbose
                )
                # segment from top
                segment_range(z_stop, z_mid, -1, np.less_equal, verbose=verbose)
                # if the difference between start and stop is even,
                # then we have a slice in the middle that is the same distance from top bottom
                # in this case the slice is not segmented in the ranges above, and we segment it
                # using the combined mask from the adjacent top and bottom slice as prompt
                if slice_diff % 2 == 0:
                    seg_prompt = np.logical_or(segmentation[z_mid - 1] == 1, segmentation[z_mid + 1] == 1)
                    segmentation[z_mid] = segment_from_mask(
                        predictor, seg_prompt, image_embeddings=image_embeddings, i=z_mid,
                        use_mask=use_mask, use_box=use_box, use_points=use_points,
                        box_extension=box_extension
                    )
                    update_progress(1)

    return segmentation, (z_min, z_max)


def _preprocess_closing(slice_segmentation, gap_closing, pbar_update):
    binarized = slice_segmentation > 0
    # Use a structuring element that only closes elements in z, to avoid merging objects in-plane.
    structuring_element = np.zeros((3, 1, 1))
    structuring_element[:, 0, 0] = 1
    closed_segmentation = binary_closing(binarized, iterations=gap_closing, structure=structuring_element)

    new_segmentation = np.zeros_like(slice_segmentation)
    n_slices = new_segmentation.shape[0]

    def process_slice(z, offset):
        seg_z = slice_segmentation[z]

        # Closing does not work for the first and last gap slices
        if z < gap_closing or z >= (n_slices - gap_closing):
            seg_z, _, _ = relabel_sequential(seg_z, offset=offset)
            offset = int(seg_z.max()) + 1
            return seg_z, offset

        # Apply connected components to the closed segmentation.
        closed_z = label(closed_segmentation[z])

        # Map objects in the closed and initial segmentation.
        # We take objects from the closed segmentation unless they
        # have overlap with more than one object from the initial segmentation.
        # This indicates wrong merging of closeby objects that we want to prevent.
        matches = nifty.ground_truth.overlap(closed_z, seg_z)
        matches = {
            seg_id: matches.overlapArrays(seg_id, sorted=False)[0] for seg_id in range(1, int(closed_z.max() + 1))
        }
        matches = {k: v[v != 0] for k, v in matches.items()}

        ids_initial, ids_closed = [], []
        for seg_id, matched in matches.items():
            if len(matched) > 1:
                ids_initial.extend(matched.tolist())
            else:
                ids_closed.append(seg_id)

        seg_new = np.zeros_like(seg_z)
        closed_mask = np.isin(closed_z, ids_closed)
        seg_new[closed_mask] = closed_z[closed_mask]

        if ids_initial:
            initial_mask = np.isin(seg_z, ids_initial)
            seg_new[initial_mask] = relabel_sequential(seg_z[initial_mask], offset=seg_new.max() + 1)[0]

        seg_new, _, _ = relabel_sequential(seg_new, offset=offset)
        max_z = seg_new.max()
        if max_z > 0:
            offset = int(max_z) + 1

        return seg_new, offset

    # Further optimization: parallelize
    offset = 1
    for z in range(n_slices):
        new_segmentation[z], offset = process_slice(z, offset)
        pbar_update(1)

    return new_segmentation


def merge_instance_segmentation_3d(
    slice_segmentation: np.ndarray,
    beta: float = 0.5,
    with_background: bool = True,
    gap_closing: Optional[int] = None,
    min_z_extent: Optional[int] = None,
    verbose: bool = True,
    pbar_init: Optional[callable] = None,
    pbar_update: Optional[callable] = None,
) -> np.ndarray:
    """Merge stacked 2d instance segmentations into a consistent 3d segmentation.

    Solves a multicut problem based on the overlap of objects to merge across z.

    Args:
        slice_segmentation: The stacked segmentation across the slices.
            We assume that the segmentation is labeled consecutive across z.
        beta: The bias term for the multicut. Higher values lead to a larger
            degree of over-segmentation and vice versa.
        with_background: Whether this is a segmentation problem with background.
            In that case all edges connecting to the background are set to be repulsive.
        gap_closing: If given, gaps in the segmentation are closed with a binary closing
            operation. The value is used to determine the number of iterations for the closing.
        min_z_extent: Require a minimal extent in z for the segmented objects.
            This can help to prevent segmentation artifacts.
        verbose: Verbosity flag.
        pbar_init: Callback to initialize an external progress bar. Must accept number of steps and description.
            Can be used together with pbar_update to handle napari progress bar in other thread.
            To enables using this function within a threadworker.
        pbar_update: Callback to update an external progress bar.

    Returns:
        The merged segmentation.
    """
    _, pbar_init, pbar_update, pbar_close = util.handle_pbar(verbose, pbar_init, pbar_update)

    if gap_closing is not None and gap_closing > 0:
        pbar_init(slice_segmentation.shape[0] + 1, "Merge segmentation")
        slice_segmentation = _preprocess_closing(slice_segmentation, gap_closing, pbar_update)
    else:
        pbar_init(1, "Merge segmentation")

    # Extract the overlap between slices.
    edges = track_utils.compute_edges_from_overlap(slice_segmentation, verbose=False)

    uv_ids = np.array([[edge["source"], edge["target"]] for edge in edges])
    overlaps = np.array([edge["score"] for edge in edges])

    n_nodes = int(slice_segmentation.max() + 1)
    graph = nifty.graph.undirectedGraph(n_nodes)
    graph.insertEdges(uv_ids)

    costs = seg_utils.multicut.compute_edge_costs(overlaps)
    # set background weights to be maximally repulsive
    if with_background:
        bg_edges = (uv_ids == 0).any(axis=1)
        costs[bg_edges] = -8.0

    node_labels = seg_utils.multicut.multicut_decomposition(graph, 1.0 - costs, beta=beta)

    segmentation = nifty.tools.take(node_labels, slice_segmentation)

    if min_z_extent is not None and min_z_extent > 0:
        props = regionprops(segmentation)
        filter_ids = []
        for prop in props:
            box = prop.bbox
            z_extent = box[3] - box[0]
            if z_extent < min_z_extent:
                filter_ids.append(prop.label)
        if filter_ids:
            segmentation[np.isin(segmentation, filter_ids)] = 0

    pbar_update(1)
    pbar_close()

    return segmentation


<<<<<<< HEAD
def _segment_slices(
    data, predictor, segmentor, embedding_path, verbose, with_background=True, **kwargs
):
    assert data.ndim == 3

    image_embeddings = util.precompute_image_embeddings(predictor, data, save_path=embedding_path, ndim=3)

    offset = 0
    segmentation = np.zeros(data.shape, dtype="uint32")

    min_object_size = kwargs.pop("min_object_size", 0)
    for i in tqdm(range(segmentation.shape[0]), desc="Segment slices", disable=not verbose):
        segmentor.initialize(data[i], image_embeddings=image_embeddings, verbose=False, i=i)
        seg = segmentor.generate(**kwargs)
        if len(seg) == 0:
            continue
        else:
            seg = mask_data_to_segmentation(seg, with_background=with_background, min_object_size=min_object_size)
            max_z = seg.max()
            if max_z == 0:
                continue
            seg[seg != 0] += offset
            offset = max_z + offset
        segmentation[i] = seg

    return segmentation


=======
>>>>>>> 0cf2f840
def automatic_3d_segmentation(
    volume: np.ndarray,
    predictor: SamPredictor,
    segmentor: AMGBase,
    embedding_path: Optional[Union[str, os.PathLike]] = None,
    with_background: bool = True,
    gap_closing: Optional[int] = None,
    min_z_extent: Optional[int] = None,
    tile_shape: Optional[Tuple[int, int]] = None,
    halo: Optional[Tuple[int, int]] = None,
    verbose: bool = True,
    return_embeddings: bool = False,
    **kwargs,
) -> np.ndarray:
    """Segment volume in 3d.

    First segments slices individually in 2d and then merges them across 3d
    based on overlap of objects between slices.

    Args:
        volume: The input volume.
        predictor: The SAM model.
        segmentor: The instance segmentation class.
        embedding_path: The path to save pre-computed embeddings.
        with_background: Whether the segmentation has background.
        gap_closing: If given, gaps in the segmentation are closed with a binary closing
            operation. The value is used to determine the number of iterations for the closing.
        min_z_extent: Require a minimal extent in z for the segmented objects.
            This can help to prevent segmentation artifacts.
        tile_shape: Shape of the tiles for tiled prediction. By default prediction is run without tiling.
        halo: Overlap of the tiles for tiled prediction.
        verbose: Verbosity flag.
        return_embeddings: Whether to return the precomputed image embeddings.
        kwargs: Keyword arguments for the 'generate' method of the 'segmentor'.

    Returns:
        The segmentation.
    """
<<<<<<< HEAD
    segmentation = _segment_slices(
        volume, predictor, segmentor, embedding_path, verbose, with_background=with_background, **kwargs
    )
=======
    offset = 0
    segmentation = np.zeros(volume.shape, dtype="uint32")

    min_object_size = kwargs.pop("min_object_size", 0)
    image_embeddings = util.precompute_image_embeddings(
        predictor=predictor,
        input_=volume,
        save_path=embedding_path,
        ndim=3,
        tile_shape=tile_shape,
        halo=halo,
        verbose=verbose,
    )

    for i in tqdm(range(segmentation.shape[0]), desc="Segment slices", disable=not verbose):
        segmentor.initialize(volume[i], image_embeddings=image_embeddings, verbose=False, i=i)
        seg = segmentor.generate(**kwargs)
        if len(seg) == 0:
            continue
        else:
            seg = mask_data_to_segmentation(seg, with_background=with_background, min_object_size=min_object_size)
            max_z = seg.max()
            if max_z == 0:
                continue
            seg[seg != 0] += offset
            offset = max_z + offset
        segmentation[i] = seg
>>>>>>> 0cf2f840

    segmentation = merge_instance_segmentation_3d(
        segmentation,
        beta=0.5,
        with_background=with_background,
        gap_closing=gap_closing,
        min_z_extent=min_z_extent,
        verbose=verbose,
    )

<<<<<<< HEAD
    return segmentation


def _filter_tracks(tracking_result, min_track_length):
    props = regionprops(tracking_result)
    discard_ids = []
    for prop in props:
        label_id = prop.label
        z_start, z_stop = prop.bbox[0], prop.bbox[3]
        if z_stop - z_start < min_track_length:
            discard_ids.append(label_id)
    tracking_result[np.isin(tracking_result, discard_ids)] = 0
    tracking_result, _, _ = relabel_sequential(tracking_result)
    return tracking_result


def _parse_result(slice_segmentation, solver, graph):
    import networkx as nx
    import motile
    from nifty.tools import takeDict

    lineage_graph = nx.DiGraph()

    node_indicators = solver.get_variables(motile.variables.NodeSelected)
    edge_indicators = solver.get_variables(motile.variables.EdgeSelected)

    # build new graphs that contain the selected nodes and tracking / lineage results
    for node, index in node_indicators.items():
        if solver.solution[index] > 0.5:
            lineage_graph.add_node(node, **graph.nodes[node])

    for edge, index in edge_indicators.items():
        if solver.solution[index] > 0.5:
            lineage_graph.add_edge(*edge, **graph.edges[edge])

    # Use connected components to find the lineages in the result graph.
    components = nx.weakly_connected_components(lineage_graph)

    # Compute the track assignments and the lineages
    # (according to the representation expected by micro_sam)
    track_assignment = {}
    lineages = {}

    # Initialize the track id with 1.
    track_id = 1

    # Iterate over all lineages in the graph.
    for lineage_nodes in components:

        # Extract the sub-graph for thhis lineage, make sure it's a tree and
        # then find its root node.
        node_list = sorted(list(lineage_nodes))
        sub_graph = lineage_graph.subgraph(node_list)
        assert nx.is_tree(sub_graph)
        root = [node for node in sub_graph.nodes() if sub_graph.in_degree(node) == 0]
        assert len(root) == 1
        root = root[0]

        # Perform depth first search over the graph to map all nodes
        # to their track id and build the lineage information for this sub-graph.
        for u, v in nx.dfs_edges(sub_graph, root):
            # Assign u to the current track_id if it has not been assigned yet.
            if u not in track_assignment:
                track_assignment[u] = track_id

            degree_u = sub_graph.out_degree(u)
            assert degree_u in (1, 2)  # The only allowed degrees for u.
            if degree_u == 2:  # Division -> increase track id and record lineage.
                track_id += 1
                mother_track = track_assignment[u]
                if mother_track in lineages:
                    lineages[mother_track].append(track_id)
                else:
                    lineages[mother_track] = [track_id]

            degree_v = sub_graph.out_degree(v)
            assert degree_v in (0, 1, 2)  # The only allowed degrees for v.
            if degree_v == 0:  # The track stops here. Assign v to the track id and increase it.
                track_assignment[v] = track_id
                track_id += 1
                # TODO double check how we handle lineages with only 1 track in micro-sam annotation.
                # If they are also kept in the lineages field then we need to add them here as well.

    # Recolor the segmentation according to the track assignment.

    # Map non-selected nodes and backround to zero
    seg_ids = np.unique(slice_segmentation)
    not_selected = list(set(seg_ids) - set(track_assignment.keys()))
    track_assignment.update({not_select: 0 for not_select in not_selected})
    track_assignment[0] = 0

    segmentation = takeDict(track_assignment, slice_segmentation)
    return segmentation, lineages


def track_across_frames(
    slice_segmentation: np.ndarray,
    gap_closing: Optional[int] = None,
    min_time_extent: Optional[int] = None,
    verbose: bool = True,
    pbar_init: Optional[callable] = None,
    pbar_update: Optional[callable] = None,
):
    """TODO
    """
    # from elf.tracking.tracking_utils import preprocess_closing
    from elf.tracking.motile_tracking import _track_with_motile_impl

    _, pbar_init, pbar_update, pbar_close = util.handle_pbar(verbose, pbar_init=pbar_init, pbar_update=pbar_update)

    if gap_closing is not None and gap_closing > 0:
        slice_segmentation = _preprocess_closing(slice_segmentation, gap_closing, pbar_update)

    solver, graph = _track_with_motile_impl(slice_segmentation, max_children=2)

    segmentation, lineage = _parse_result(slice_segmentation, solver, graph)

    return segmentation, lineage


def automatic_tracking(
    timeseries: np.ndarray,
    predictor: SamPredictor,
    segmentor: AMGBase,
    embedding_path: Optional[Union[str, os.PathLike]] = None,
    gap_closing: Optional[int] = None,
    min_time_extent: Optional[int] = None,
    verbose: bool = True,
    **kwargs,
):
    """TODO
    """

    segmentation = _segment_slices(timeseries, predictor, segmentor, embedding_path, verbose, **kwargs)
    segmentation, lineage = track_across_frames(
        segmentation, gap_closing=gap_closing, min_time_extent=min_time_extent,
        verbose=verbose,
    )

    return segmentation, lineage
=======
    if return_embeddings:
        return segmentation, image_embeddings
    else:
        return segmentation
>>>>>>> 0cf2f840
<|MERGE_RESOLUTION|>--- conflicted
+++ resolved
@@ -5,6 +5,7 @@
 from typing import Optional, Union, Tuple
 
 import numpy as np
+import torch
 from scipy.ndimage import binary_closing
 from skimage.measure import label, regionprops
 from skimage.segmentation import relabel_sequential
@@ -20,6 +21,12 @@
     from napari.utils import progress as tqdm
 except ImportError:
     from tqdm import tqdm
+
+try:
+    from trackastra.model import Trackastra
+    from trackastra.tracking import graph_to_napari_tracks
+except ImportError:
+    Trackastra = None
 
 from . import util
 from .prompt_based_segmentation import segment_from_mask
@@ -358,18 +365,25 @@
     return segmentation
 
 
-<<<<<<< HEAD
 def _segment_slices(
-    data, predictor, segmentor, embedding_path, verbose, with_background=True, **kwargs
+    data, predictor, segmentor, embedding_path, verbose, tile_shape, halo, with_background=True, **kwargs
 ):
     assert data.ndim == 3
 
-    image_embeddings = util.precompute_image_embeddings(predictor, data, save_path=embedding_path, ndim=3)
+    min_object_size = kwargs.pop("min_object_size", 0)
+    image_embeddings = util.precompute_image_embeddings(
+        predictor=predictor,
+        input_=data,
+        save_path=embedding_path,
+        ndim=3,
+        tile_shape=tile_shape,
+        halo=halo,
+        verbose=verbose,
+    )
 
     offset = 0
     segmentation = np.zeros(data.shape, dtype="uint32")
 
-    min_object_size = kwargs.pop("min_object_size", 0)
     for i in tqdm(range(segmentation.shape[0]), desc="Segment slices", disable=not verbose):
         segmentor.initialize(data[i], image_embeddings=image_embeddings, verbose=False, i=i)
         seg = segmentor.generate(**kwargs)
@@ -387,8 +401,6 @@
     return segmentation
 
 
-=======
->>>>>>> 0cf2f840
 def automatic_3d_segmentation(
     volume: np.ndarray,
     predictor: SamPredictor,
@@ -403,7 +415,7 @@
     return_embeddings: bool = False,
     **kwargs,
 ) -> np.ndarray:
-    """Segment volume in 3d.
+    """Automatically segment objects in a volume.
 
     First segments slices individually in 2d and then merges them across 3d
     based on overlap of objects between slices.
@@ -427,39 +439,10 @@
     Returns:
         The segmentation.
     """
-<<<<<<< HEAD
-    segmentation = _segment_slices(
-        volume, predictor, segmentor, embedding_path, verbose, with_background=with_background, **kwargs
+    segmentation, image_embeddings = _segment_slices(
+        volume, predictor, segmentor, embedding_path, verbose,
+        tile_shape=tile_shape, halo=halo, with_background=with_background, **kwargs
     )
-=======
-    offset = 0
-    segmentation = np.zeros(volume.shape, dtype="uint32")
-
-    min_object_size = kwargs.pop("min_object_size", 0)
-    image_embeddings = util.precompute_image_embeddings(
-        predictor=predictor,
-        input_=volume,
-        save_path=embedding_path,
-        ndim=3,
-        tile_shape=tile_shape,
-        halo=halo,
-        verbose=verbose,
-    )
-
-    for i in tqdm(range(segmentation.shape[0]), desc="Segment slices", disable=not verbose):
-        segmentor.initialize(volume[i], image_embeddings=image_embeddings, verbose=False, i=i)
-        seg = segmentor.generate(**kwargs)
-        if len(seg) == 0:
-            continue
-        else:
-            seg = mask_data_to_segmentation(seg, with_background=with_background, min_object_size=min_object_size)
-            max_z = seg.max()
-            if max_z == 0:
-                continue
-            seg[seg != 0] += offset
-            offset = max_z + offset
-        segmentation[i] = seg
->>>>>>> 0cf2f840
 
     segmentation = merge_instance_segmentation_3d(
         segmentation,
@@ -469,9 +452,10 @@
         min_z_extent=min_z_extent,
         verbose=verbose,
     )
-
-<<<<<<< HEAD
-    return segmentation
+    if return_embeddings:
+        return segmentation, image_embeddings
+    else:
+        return segmentation
 
 
 def _filter_tracks(tracking_result, min_track_length):
@@ -566,27 +550,32 @@
     return segmentation, lineages
 
 
+def _tracking_impl(timeseries, segmentation, mode):
+    device = "cuda" if torch.cuda.is_available() else "cpu"
+    model = Trackastra.from_pretrained("general_2d", device=device)
+    lineage_graph = model.track(timeseries, segmentation, mode=mode)
+    track_data, parent_graph, _ = graph_to_napari_tracks(lineage_graph)
+    # TODO
+
+
 def track_across_frames(
-    slice_segmentation: np.ndarray,
+    timeseries: np.ndarray,
+    segmentation: np.ndarray,
     gap_closing: Optional[int] = None,
     min_time_extent: Optional[int] = None,
     verbose: bool = True,
     pbar_init: Optional[callable] = None,
     pbar_update: Optional[callable] = None,
-):
-    """TODO
+) -> Tuple[np.ndarray]:
     """
-    # from elf.tracking.tracking_utils import preprocess_closing
-    from elf.tracking.motile_tracking import _track_with_motile_impl
-
+    """
     _, pbar_init, pbar_update, pbar_close = util.handle_pbar(verbose, pbar_init=pbar_init, pbar_update=pbar_update)
 
     if gap_closing is not None and gap_closing > 0:
-        slice_segmentation = _preprocess_closing(slice_segmentation, gap_closing, pbar_update)
-
-    solver, graph = _track_with_motile_impl(slice_segmentation, max_children=2)
-
-    segmentation, lineage = _parse_result(slice_segmentation, solver, graph)
+        segmentation = _preprocess_closing(segmentation, gap_closing, pbar_update)
+
+    solver, graph = _tracking_impl(timeseries, segmentation, mode="greedy")
+    segmentation, lineage = _parse_result(segmentation, solver, graph)
 
     return segmentation, lineage
 
@@ -596,24 +585,25 @@
     predictor: SamPredictor,
     segmentor: AMGBase,
     embedding_path: Optional[Union[str, os.PathLike]] = None,
+    tile_shape: Optional[Tuple[int, int]] = None,
+    halo: Optional[Tuple[int, int]] = None,
     gap_closing: Optional[int] = None,
     min_time_extent: Optional[int] = None,
     verbose: bool = True,
     **kwargs,
-):
-    """TODO
+) -> Tuple[np.ndarray,]:
     """
-
-    segmentation = _segment_slices(timeseries, predictor, segmentor, embedding_path, verbose, **kwargs)
+    """
+    # TODO error raising
+    if Trackastra is None:
+        raise RuntimeError
+
+    segmentation, _ = _segment_slices(
+        timeseries, predictor, segmentor, embedding_path, verbose,
+        tile_shape=tile_shape, halo=halo,
+        **kwargs,
+    )
     segmentation, lineage = track_across_frames(
-        segmentation, gap_closing=gap_closing, min_time_extent=min_time_extent,
-        verbose=verbose,
+        timeseries, segmentation, gap_closing=gap_closing, min_time_extent=min_time_extent, verbose=verbose,
     )
-
-    return segmentation, lineage
-=======
-    if return_embeddings:
-        return segmentation, image_embeddings
-    else:
-        return segmentation
->>>>>>> 0cf2f840
+    return segmentation, lineage