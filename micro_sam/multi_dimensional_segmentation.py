--- conflicted
+++ resolved
@@ -387,15 +387,22 @@
     for i in tqdm(range(segmentation.shape[0]), desc="Segment slices", disable=not verbose):
         segmentor.initialize(data[i], image_embeddings=image_embeddings, verbose=False, i=i)
         seg = segmentor.generate(**kwargs)
-        if len(seg) == 0:
+
+        if isinstance(seg, list) and len(seg) == 0:
             continue
         else:
-            seg = mask_data_to_segmentation(seg, with_background=with_background, min_object_size=min_object_size)
+            if isinstance(seg, list):
+                seg = mask_data_to_segmentation(
+                    seg, with_background=with_background, min_object_size=min_object_size
+                )
+
+            # Set offset for instance per slice.
             max_z = seg.max()
             if max_z == 0:
                 continue
             seg[seg != 0] += offset
             offset = max_z + offset
+
         segmentation[i] = seg
 
     return segmentation
@@ -439,49 +446,10 @@
     Returns:
         The segmentation.
     """
-<<<<<<< HEAD
     segmentation, image_embeddings = _segment_slices(
         volume, predictor, segmentor, embedding_path, verbose,
         tile_shape=tile_shape, halo=halo, with_background=with_background, **kwargs
     )
-
-=======
-    offset = 0
-    segmentation = np.zeros(volume.shape[:3], dtype="uint32")
-
-    min_object_size = kwargs.pop("min_object_size", 0)
-    image_embeddings = util.precompute_image_embeddings(
-        predictor=predictor,
-        input_=volume,
-        save_path=embedding_path,
-        ndim=3,
-        tile_shape=tile_shape,
-        halo=halo,
-        verbose=verbose,
-    )
-
-    for i in tqdm(range(segmentation.shape[0]), desc="Segment slices", disable=not verbose):
-        segmentor.initialize(volume[i], image_embeddings=image_embeddings, verbose=False, i=i)
-        seg = segmentor.generate(**kwargs)
-
-        if isinstance(seg, list) and len(seg) == 0:
-            continue
-        else:
-            if isinstance(seg, list):
-                seg = mask_data_to_segmentation(
-                    seg, with_background=with_background, min_object_size=min_object_size
-                )
-
-            # Set offset for instance per slice.
-            max_z = seg.max()
-            if max_z == 0:
-                continue
-            seg[seg != 0] += offset
-            offset = max_z + offset
-
-        segmentation[i] = seg
-
->>>>>>> 09aa8ad0
     segmentation = merge_instance_segmentation_3d(
         segmentation,
         beta=0.5,
