--- conflicted
+++ resolved
@@ -188,7 +188,7 @@
 def _get_optimizer_and_scheduler(model_params, lr, optimizer_class, scheduler_class, scheduler_kwargs):
     optimizer = optimizer_class(model_params, lr=lr)
     if scheduler_kwargs is None:
-        scheduler_kwargs = {"mode": "min", "factor": 0.9, "patience": 3, "verbose": True}
+        scheduler_kwargs = {"mode": "min", "factor": 0.9, "patience": 3}
     scheduler = scheduler_class(optimizer=optimizer, **scheduler_kwargs)
     return optimizer, scheduler
 
@@ -309,18 +309,9 @@
         else:
             model_params = model.parameters()
 
-<<<<<<< HEAD
         optimizer, scheduler = _get_optimizer_and_scheduler(
             model_params, lr, optimizer_class, scheduler_class, scheduler_kwargs
         )
-=======
-        optimizer = optimizer_class(model_params, lr=lr)
-
-        if scheduler_kwargs is None:
-            scheduler_kwargs = {"mode": "min", "factor": 0.9, "patience": 3}
-
-        scheduler = scheduler_class(optimizer=optimizer, **scheduler_kwargs)
->>>>>>> 4c81670f
 
         # The trainer which performs training and validation.
         if with_segmentation_decoder:
