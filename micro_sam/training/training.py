--- conflicted
+++ resolved
@@ -227,12 +227,8 @@
         ignore_warnings: Whether to ignore raised warnings.
         verify_n_labels_in_loader: The number of labels to verify out of the train and validation dataloaders.
             By default, 50 batches of labels are verified from the dataloaders.
-<<<<<<< HEAD
-        ignore_warnings: Whether to ignore raised warnings.
         box_distortion_factor: The factor for distorting the box annotations derived from the ground-truth masks.
         load_weights: Whether to initialize the model with pretrained parameter weights.
-=======
->>>>>>> f0fdb0a3
         model_kwargs: Additional keyword arguments for the `util.get_sam_model`.
     """
     with _filter_warnings(ignore_warnings):
