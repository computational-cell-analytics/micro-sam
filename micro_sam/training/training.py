--- conflicted
+++ resolved
@@ -292,11 +292,8 @@
 def _update_patch_shape(patch_shape, raw_paths, raw_key, with_channels):
     if isinstance(raw_paths, (str, os.PathLike)):
         path = raw_paths
-<<<<<<< HEAD
-=======
     else:
         path = raw_paths[0]
->>>>>>> ad76f2e1
     assert isinstance(path, (str, os.PathLike))
 
     # Check the underlying data dimensionality.
@@ -334,12 +331,8 @@
     sampler=None,  # Type?
     n_samples: Optional[int] = None,
     is_train: bool = True,
-<<<<<<< HEAD
-    min_size=25,
-=======
     min_size: int = 25,
     max_sampling_attempts: Optional[int] = None,
->>>>>>> ad76f2e1
     **kwargs,
 ) -> Dataset:
     """Create a PyTorch Dataset for training a SAM model.
@@ -374,14 +367,9 @@
             foreground=True, instances=True, min_size=min_size,
         )
     else:
-<<<<<<< HEAD
-        label_transform = torch_em.transform.label.MinSizeLabelTransform(min_size=min_size)
-        #torch_em.transform.label.connected_components
-=======
         label_transform = torch_em.transform.label.MinSizeLabelTransform(
             min_size=min_size
         )
->>>>>>> ad76f2e1
 
     # Set a default sampler if none was passed.
     if sampler is None:
