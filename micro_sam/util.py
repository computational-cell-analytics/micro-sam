--- conflicted
+++ resolved
@@ -218,13 +218,10 @@
         The segment anything predictor.
     """
     device = get_device(device)
-<<<<<<< HEAD
-=======
 
     # We support passing a local filepath to a checkpoint.
     # In this case we do not download any weights but just use the local weight file,
     # as it is, without copying it over anywhere or checking it's hashes.
->>>>>>> 22f92744
 
     # checkpoint_path has not been passed, we download a known model and derive the correct
     # URL from the model_type. If the model_type is invalid pooch will raise an error.
