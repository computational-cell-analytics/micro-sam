--- conflicted
+++ resolved
@@ -331,12 +331,9 @@
         # If we have a custom model then we may also have a decoder checkpoint.
         # Download it here, so that we can add it to the state.
         decoder_name = f"{model_type}_decoder"
-<<<<<<< HEAD
         decoder_path = model_registry.fetch(
-            decoder_name, progressbar=True) if decoder_name in model_registry.registry else None
-=======
-        decoder_path = model_registry.fetch(decoder_name, progressbar=True) if decoder_name in model_registry.registry else None
->>>>>>> 6ad5e67a
+            decoder_name, progressbar=True
+        ) if decoder_name in model_registry.registry else None
 
     # checkpoint_path has been passed, we use it instead of downloading a model.
     else:
