--- conflicted
+++ resolved
@@ -396,11 +396,7 @@
 
     # Add the decoder to the state if we have one and if the state is returned.
     if decoder_path is not None and return_state:
-<<<<<<< HEAD
         state["decoder_state"] = torch.load(decoder_path, map_location=device, weights_only=False)
-=======
-        state["decoder_state"] = torch.load(decoder_path, map_location=device, weights_only=True)
->>>>>>> 22cd606f
 
     if return_sam and return_state:
         return predictor, sam, state
