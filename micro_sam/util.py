--- conflicted
+++ resolved
@@ -36,45 +36,7 @@
 except ImportError:
     from tqdm import tqdm
 
-<<<<<<< HEAD
-
-=======
-_MODEL_URLS = {
-    # the default segment anything models
-    "vit_h": "https://dl.fbaipublicfiles.com/segment_anything/sam_vit_h_4b8939.pth",
-    "vit_l": "https://dl.fbaipublicfiles.com/segment_anything/sam_vit_l_0b3195.pth",
-    "vit_b": "https://dl.fbaipublicfiles.com/segment_anything/sam_vit_b_01ec64.pth",
-    # the model with vit tiny backend fom https://github.com/ChaoningZhang/MobileSAM
-    "vit_t": "https://owncloud.gwdg.de/index.php/s/TuDzuwVDHd1ZDnQ/download",
-    # first version of finetuned models on zenodo
-    "vit_h_lm": "https://zenodo.org/record/8250299/files/vit_h_lm.pth?download=1",
-    "vit_b_lm": "https://zenodo.org/record/8250281/files/vit_b_lm.pth?download=1",
-    "vit_h_em": "https://zenodo.org/record/8250291/files/vit_h_em.pth?download=1",
-    "vit_b_em": "https://zenodo.org/record/8250260/files/vit_b_em.pth?download=1",
-}
-
-_CHECKSUMS = {
-    # the default segment anything models
-    "vit_h": "a7bf3b02f3ebf1267aba913ff637d9a2d5c33d3173bb679e46d9f338c26f262e",
-    "vit_l": "3adcc4315b642a4d2101128f611684e8734c41232a17c648ed1693702a49a622",
-    "vit_b": "ec2df62732614e57411cdcf32a23ffdf28910380d03139ee0f4fcbe91eb8c912",
-    # the model with vit tiny backend fom https://github.com/ChaoningZhang/MobileSAM
-    "vit_t": "6dbb90523a35330fedd7f1d3dfc66f995213d81b29a5ca8108dbcdd4e37d6c2f",
-    # first version of finetuned models on zenodo
-    "vit_h_lm": "9a65ee0cddc05a98d60469a12a058859c89dc3ea3ba39fed9b90d786253fbf26",
-    "vit_b_lm": "5a59cc4064092d54cd4d92cd967e39168f3760905431e868e474d60fe5464ecd",
-    "vit_h_em": "ae3798a0646c8df1d4db147998a2d37e402ff57d3aa4e571792fbb911d8a979c",
-    "vit_b_em": "c04a714a4e14a110f0eec055a65f7409d54e6bf733164d2933a0ce556f7d6f81",
-}
-# this is required so that the downloaded file is not called 'download'
-_DOWNLOAD_NAMES = {
-    "vit_t": "vit_t_mobile_sam.pth",
-    "vit_h_lm": "vit_h_lm.pth",
-    "vit_b_lm": "vit_b_lm.pth",
-    "vit_h_em": "vit_h_em.pth",
-    "vit_b_em": "vit_b_em.pth",
-}
->>>>>>> 23e974fb
+
 # this is the default model used in micro_sam
 # currently set to the default vit_h
 _DEFAULT_MODEL = "vit_h"
@@ -163,7 +125,6 @@
 
 def _get_checkpoint(model_name, checkpoint_path):
     if checkpoint_path is None:
-<<<<<<< HEAD
         checkpoint_url = models().urls[model_name]
         checkpoint_name = models().download_names.get(model_name, checkpoint_url.split("/")[-1])
         checkpoint_path = os.path.join(microsam_cachedir()/"models", checkpoint_name)
@@ -172,17 +133,6 @@
         if not os.path.exists(checkpoint_path):
             os.makedirs(microsam_cachedir()/"models", exist_ok=True)
             pooch.retrieve(url=checkpoint_url, known_hash=models().registry.get(model_name))
-=======
-        checkpoint_url = _MODEL_URLS[model_type]
-        checkpoint_name = _DOWNLOAD_NAMES.get(model_type, checkpoint_url.split("/")[-1])
-        checkpoint_folder = os.path.join(get_cache_directory(), "models")
-        checkpoint_path = os.path.join(checkpoint_folder, checkpoint_name)
-
-        # download the checkpoint if necessary
-        if not os.path.exists(checkpoint_path):
-            os.makedirs(checkpoint_folder, exist_ok=True)
-            _download(checkpoint_url, checkpoint_path, model_type)
->>>>>>> 23e974fb
     elif not os.path.exists(checkpoint_path):
         raise ValueError(f"The checkpoint path {checkpoint_path} that was passed does not exist.")
     return checkpoint_path
@@ -278,12 +228,7 @@
     Returns:
         The segment anything predictor.
     """
-<<<<<<< HEAD
     device = _get_device(device)
-=======
-    checkpoint = _get_checkpoint(model_type, checkpoint_path)
-    device = get_device(device)
->>>>>>> 23e974fb
 
     if checkpoint_path is None:
         checkpoint = models().fetch(model_type)
