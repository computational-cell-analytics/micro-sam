--- conflicted
+++ resolved
@@ -604,8 +604,6 @@
     # explicitly return a numpy array for compatibility with torchvision
     # because the input_ array could be something like dask array
     return np.array(image)
-<<<<<<< HEAD
-=======
 
 
 @torch.no_grad
@@ -634,7 +632,6 @@
     predictor.input_size = input_sizes[-1]
     predictor.features = features[-1]
     predictor.is_image_set = True
->>>>>>> 7e82cecf
 
     return features, original_sizes, input_sizes
 
